--- conflicted
+++ resolved
@@ -506,20 +506,15 @@
           && !Threads.stop
           && !mainThread->stopOnPonderhit)
       {
-<<<<<<< HEAD
-          double fallingEval = (3180 + 104 * (mainThread->bestPreviousScore - bestValue)
-                                     + 111 * (mainThread->iterValue[iterIdx] - bestValue)
-                                     + 405 * std::clamp(int(-bestValue) - 113, 0, 333) / 256
-                               ) / 8250.0;
-          fallingEval =  std::clamp(fallingEval, 0.5, 1.5);
-=======
 	  double quadTD = Time.maximum() * Time.maximum() * 5.7816e-10; // (60000*ln2)^-2=5.7816e-10
 	  int coeff1 = static_cast<int>(38 * quadTD  + 66);
 	  int coeff2 = static_cast<int>(41 * quadTD  + 70);
-	  double fallingEval = (3180 + coeff1 * (mainThread->bestPreviousScore - bestValue)
-                                     + coeff2 * (mainThread->iterValue[iterIdx] - bestValue)) / 8250.0;
-          fallingEval = std::clamp(fallingEval, 0.5, 1.5);
->>>>>>> 53452134
+	  int coeff3 = static_cast<int>(46 * quadTD  + 404);
+          double fallingEval = (3180 +  coeff1 * (mainThread->bestPreviousScore - bestValue)
+                                     +  coeff2 * (mainThread->iterValue[iterIdx] - bestValue)
+                                     +  coeff3 * std::clamp(int(-bestValue) - 113, 0, 333) / 256
+                               ) / 8250.0;
+          fallingEval =  std::clamp(fallingEval, 0.5, 1.5);
 
           // If the bestMove is stable over several iterations, reduce time accordingly
           timeReduction = lastBestMoveDepth + 9 < completedDepth ? 1.92 : 0.95;
