--- conflicted
+++ resolved
@@ -785,16 +785,10 @@
                 if (    b == BOUND_EXACT
                     || (b == BOUND_LOWER ? value >= beta : value <= alpha))
                 {
-<<<<<<< HEAD
                     Cluster::save(thisThread, tte,
-                                  posKey, value_to_tt(value, ss->ply), ttPv, b,
+                                  posKey, value_to_tt(value, ss->ply), ss->ttPv, b,
                                   std::min(MAX_PLY - 1, depth + 6),
                                   MOVE_NONE, VALUE_NONE);
-=======
-                    tte->save(posKey, value_to_tt(value, ss->ply), ss->ttPv, b,
-                              std::min(MAX_PLY - 1, depth + 6),
-                              MOVE_NONE, VALUE_NONE);
->>>>>>> 8b8a510f
 
                     return value;
                 }
@@ -842,13 +836,9 @@
         else
             ss->staticEval = eval = -(ss-1)->staticEval + 2 * Tempo;
 
-<<<<<<< HEAD
         Cluster::save(thisThread, tte,
-                      posKey, VALUE_NONE, ttPv, BOUND_NONE, DEPTH_NONE, MOVE_NONE,
+                      posKey, VALUE_NONE, ss->ttPv, BOUND_NONE, DEPTH_NONE, MOVE_NONE,
                       eval);
-=======
-        tte->save(posKey, VALUE_NONE, ss->ttPv, BOUND_NONE, DEPTH_NONE, MOVE_NONE, eval);
->>>>>>> 8b8a510f
     }
 
     // Step 7. Razoring (~1 Elo)
@@ -1436,18 +1426,11 @@
         ss->ttPv = ss->ttPv && (ss+1)->ttPv;
 
     if (!excludedMove && !(rootNode && thisThread->pvIdx))
-<<<<<<< HEAD
         Cluster::save(thisThread, tte,
-                      posKey, value_to_tt(bestValue, ss->ply), ttPv,
+                      posKey, value_to_tt(bestValue, ss->ply), ss->ttPv,
                       bestValue >= beta ? BOUND_LOWER :
                       PvNode && bestMove ? BOUND_EXACT : BOUND_UPPER,
                       depth, bestMove, ss->staticEval);
-=======
-        tte->save(posKey, value_to_tt(bestValue, ss->ply), ss->ttPv,
-                  bestValue >= beta ? BOUND_LOWER :
-                  PvNode && bestMove ? BOUND_EXACT : BOUND_UPPER,
-                  depth, bestMove, ss->staticEval);
->>>>>>> 8b8a510f
 
     assert(bestValue > -VALUE_INFINITE && bestValue < VALUE_INFINITE);
 
@@ -1543,16 +1526,10 @@
         // Stand pat. Return immediately if static value is at least beta
         if (bestValue >= beta)
         {
-<<<<<<< HEAD
-            if (!ttHit)
+            if (!ss->ttHit)
                 Cluster::save(thisThread, tte,
                               posKey, value_to_tt(bestValue, ss->ply), false, BOUND_LOWER,
                               DEPTH_NONE, MOVE_NONE, ss->staticEval);
-=======
-            if (!ss->ttHit)
-                tte->save(posKey, value_to_tt(bestValue, ss->ply), false, BOUND_LOWER,
-                          DEPTH_NONE, MOVE_NONE, ss->staticEval);
->>>>>>> 8b8a510f
 
             return bestValue;
         }
