--- conflicted
+++ resolved
@@ -793,13 +793,8 @@
         ss->staticEval = eval = evaluate(pos);
 
         // Save static evaluation into transposition table
-<<<<<<< HEAD
-        if(!excludedMove)
-        tte->save(posKey[0], VALUE_NONE, ss->ttPv, BOUND_NONE, DEPTH_NONE, MOVE_NONE, eval);
-=======
         if (!excludedMove)
-            tte->save(posKey, VALUE_NONE, ss->ttPv, BOUND_NONE, DEPTH_NONE, MOVE_NONE, eval);
->>>>>>> fc8213c7
+            tte->save(posKey[0], VALUE_NONE, ss->ttPv, BOUND_NONE, DEPTH_NONE, MOVE_NONE, eval);
     }
 
     // Use static evaluation difference to improve quiet move ordering
