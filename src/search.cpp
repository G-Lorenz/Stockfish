/*
  Stockfish, a UCI chess playing engine derived from Glaurung 2.1
  Copyright (C) 2004-2022 The Stockfish developers (see AUTHORS file)

  Stockfish is free software: you can redistribute it and/or modify
  it under the terms of the GNU General Public License as published by
  the Free Software Foundation, either version 3 of the License, or
  (at your option) any later version.

  Stockfish is distributed in the hope that it will be useful,
  but WITHOUT ANY WARRANTY; without even the implied warranty of
  MERCHANTABILITY or FITNESS FOR A PARTICULAR PURPOSE.  See the
  GNU General Public License for more details.

  You should have received a copy of the GNU General Public License
  along with this program.  If not, see <http://www.gnu.org/licenses/>.
*/

#include <algorithm>
#include <cassert>
#include <cmath>
#include <cstring>   // For std::memset
#include <iostream>
#include <sstream>

#include "evaluate.h"
#include "misc.h"
#include "movegen.h"
#include "movepick.h"
#include "position.h"
#include "search.h"
#include "thread.h"
#include "timeman.h"
#include "tt.h"
#include "uci.h"
#include "syzygy/tbprobe.h"

namespace Stockfish {

namespace Search {

  LimitsType Limits;
}

namespace Tablebases {

  int Cardinality;
  bool RootInTB;
  bool UseRule50;
  Depth ProbeDepth;
}

namespace TB = Tablebases;

using std::string;
using Eval::evaluate;
using namespace Search;

namespace {

  // Different node types, used as a template parameter
  enum NodeType { NonPV, PV, Root };

  // Futility margin
  Value futility_margin(Depth d, bool improving) {
    return Value(168 * (d - improving));
  }

  // Reductions lookup table, initialized at startup
  int Reductions[MAX_MOVES]; // [depth or moveNumber]

  Depth reduction(bool i, Depth d, int mn, Value delta, Value rootDelta) {
    int r = Reductions[d] * Reductions[mn];
    return (r + 1463 - int(delta) * 1024 / int(rootDelta)) / 1024 + (!i && r > 1010);
  }

  constexpr int futility_move_count(bool improving, Depth depth) {
    return improving ? (3 + depth * depth)
                     : (3 + depth * depth) / 2;
  }

  // History and stats update bonus, based on depth
  int stat_bonus(Depth d) {
    return std::min((9 * d + 270) * d - 311 , 2145);
  }

<<<<<<< HEAD
  // Add a small random component to draw evaluations to avoid 3-fold blindness
  Value value_draw(const Thread* thisThread) {
    return VALUE_DRAW - 1 + Value(thisThread->nodes & 0x2);
=======
  // In case of draw eval prefer more complex positions
  Value value_draw(Thread* thisThread) {
    return VALUE_DRAW + Value(std::clamp(int(thisThread->complexityAverage.value() - 400) / 32, -2, 2));
>>>>>>> d64e750c
  }

  // Skill structure is used to implement strength limit. If we have an uci_elo then
  // we convert it to a suitable fractional skill level using anchoring to CCRL Elo
  // (goldfish 1.13 = 2000) and a fit through Ordo derived Elo for match (TC 60+0.6)
  // results spanning a wide range of k values.
  struct Skill {
    Skill(int skill_level, int uci_elo) {
        if (uci_elo)
            level = std::clamp(std::pow((uci_elo - 1346.6) / 143.4, 1 / 0.806), 0.0, 20.0);
        else
            level = double(skill_level);
    }
    bool enabled() const { return level < 20.0; }
    bool time_to_pick(Depth depth) const { return depth == 1 + int(level); }
    Move pick_best(size_t multiPV);

    double level;
    Move best = MOVE_NONE;
  };

  template <NodeType nodeType>
  Value search(Position& pos, Stack* ss, Value alpha, Value beta, Depth depth, bool cutNode);

  template <NodeType nodeType>
  Value qsearch(Position& pos, Stack* ss, Value alpha, Value beta, Depth depth = 0);

  Value value_to_tt(Value v, int ply);
  Value value_from_tt(Value v, int ply, int r50c);
  void update_pv(Move* pv, Move move, const Move* childPv);
  void update_continuation_histories(Stack* ss, Piece pc, Square to, int bonus);
  void update_quiet_stats(const Position& pos, Stack* ss, Move move, int bonus);
  void update_all_stats(const Position& pos, Stack* ss, Move bestMove, Value bestValue, Value beta, Square prevSq,
                        Move* quietsSearched, int quietCount, Move* capturesSearched, int captureCount, Depth depth);

  // perft() is our utility to verify move generation. All the leaf nodes up
  // to the given depth are generated and counted, and the sum is returned.
  template<bool Root>
  uint64_t perft(Position& pos, Depth depth) {

    StateInfo st;
    ASSERT_ALIGNED(&st, Eval::NNUE::CacheLineSize);

    uint64_t cnt, nodes = 0;
    const bool leaf = (depth == 2);

    for (const auto& m : MoveList<LEGAL>(pos))
    {
        if (Root && depth <= 1)
            cnt = 1, nodes++;
        else
        {
            pos.do_move(m, st);
            cnt = leaf ? MoveList<LEGAL>(pos).size() : perft<false>(pos, depth - 1);
            nodes += cnt;
            pos.undo_move(m);
        }
        if (Root)
            sync_cout << UCI::move(m, pos.is_chess960()) << ": " << cnt << sync_endl;
    }
    return nodes;
  }

} // namespace


/// Search::init() is called at startup to initialize various lookup tables

void Search::init() {

  for (int i = 1; i < MAX_MOVES; ++i)
      Reductions[i] = int((20.81 + std::log(Threads.size()) / 2) * std::log(i));
}


/// Search::clear() resets search state to its initial value

void Search::clear() {

  Threads.main()->wait_for_search_finished();

  Time.availableNodes = 0;
  TT.clear();
  Threads.clear();
  Tablebases::init(Options["SyzygyPath"]); // Free mapped files
}


/// MainThread::search() is started when the program receives the UCI 'go'
/// command. It searches from the root position and outputs the "bestmove".

void MainThread::search() {

  if (Limits.perft)
  {
      nodes = perft<true>(rootPos, Limits.perft);
      sync_cout << "\nNodes searched: " << nodes << "\n" << sync_endl;
      return;
  }

  Color us = rootPos.side_to_move();
  Time.init(Limits, us, rootPos.game_ply());
  TT.new_search();

  Eval::NNUE::verify();

  if (rootMoves.empty())
  {
      rootMoves.emplace_back(MOVE_NONE);
      sync_cout << "info depth 0 score "
                << UCI::value(rootPos.checkers() ? -VALUE_MATE : VALUE_DRAW)
                << sync_endl;
  }
  else
  {
      Threads.start_searching(); // start non-main threads
      Thread::search();          // main thread start searching
  }

  // When we reach the maximum depth, we can arrive here without a raise of
  // Threads.stop. However, if we are pondering or in an infinite search,
  // the UCI protocol states that we shouldn't print the best move before the
  // GUI sends a "stop" or "ponderhit" command. We therefore simply wait here
  // until the GUI sends one of those commands.

  while (!Threads.stop && (ponder || Limits.infinite))
  {} // Busy wait for a stop or a ponder reset

  // Stop the threads if not already stopped (also raise the stop if
  // "ponderhit" just reset Threads.ponder).
  Threads.stop = true;

  // Wait until all threads have finished
  Threads.wait_for_search_finished();

  // When playing in 'nodes as time' mode, subtract the searched nodes from
  // the available ones before exiting.
  if (Limits.npmsec)
      Time.availableNodes += Limits.inc[us] - Threads.nodes_searched();

  Thread* bestThread = this;
  Skill skill = Skill(Options["Skill Level"], Options["UCI_LimitStrength"] ? int(Options["UCI_Elo"]) : 0);

  if (   int(Options["MultiPV"]) == 1
      && !Limits.depth
      && !skill.enabled()
      && rootMoves[0].pv[0] != MOVE_NONE)
      bestThread = Threads.get_best_thread();

  bestPreviousScore = bestThread->rootMoves[0].score;
  bestPreviousAverageScore = bestThread->rootMoves[0].averageScore;

  for (Thread* th : Threads)
    th->previousDepth = bestThread->completedDepth;

  // Send again PV info if we have a new best thread
  if (bestThread != this)
      sync_cout << UCI::pv(bestThread->rootPos, bestThread->completedDepth, -VALUE_INFINITE, VALUE_INFINITE) << sync_endl;

  sync_cout << "bestmove " << UCI::move(bestThread->rootMoves[0].pv[0], rootPos.is_chess960());

  if (bestThread->rootMoves[0].pv.size() > 1 || bestThread->rootMoves[0].extract_ponder_from_tt(rootPos))
      std::cout << " ponder " << UCI::move(bestThread->rootMoves[0].pv[1], rootPos.is_chess960());

  std::cout << sync_endl;
}


/// Thread::search() is the main iterative deepening loop. It calls search()
/// repeatedly with increasing depth until the allocated thinking time has been
/// consumed, the user stops the search, or the maximum search depth is reached.

void Thread::search() {

  // To allow access to (ss-7) up to (ss+2), the stack must be oversized.
  // The former is needed to allow update_continuation_histories(ss-1, ...),
  // which accesses its argument at ss-6, also near the root.
  // The latter is needed for statScore and killer initialization.
  Stack stack[MAX_PLY+10], *ss = stack+7;
  Move  pv[MAX_PLY+1];
  Value alpha, beta, delta;
  Move  lastBestMove = MOVE_NONE;
  Depth lastBestMoveDepth = 0;
  MainThread* mainThread = (this == Threads.main() ? Threads.main() : nullptr);
  double timeReduction = 1, totBestMoveChanges = 0;
  Color us = rootPos.side_to_move();
  int iterIdx = 0;

  std::memset(ss-7, 0, 10 * sizeof(Stack));
  for (int i = 7; i > 0; i--)
      (ss-i)->continuationHistory = &this->continuationHistory[0][0][NO_PIECE][0]; // Use as a sentinel

  for (int i = 0; i <= MAX_PLY + 2; ++i)
      (ss+i)->ply = i;

  ss->pv = pv;

  bestValue = delta = alpha = -VALUE_INFINITE;
  beta = VALUE_INFINITE;

  if (mainThread)
  {
      if (mainThread->bestPreviousScore == VALUE_INFINITE)
          for (int i = 0; i < 4; ++i)
              mainThread->iterValue[i] = VALUE_ZERO;
      else
          for (int i = 0; i < 4; ++i)
              mainThread->iterValue[i] = mainThread->bestPreviousScore;
  }

  size_t multiPV = size_t(Options["MultiPV"]);
  Skill skill(Options["Skill Level"], Options["UCI_LimitStrength"] ? int(Options["UCI_Elo"]) : 0);

  // When playing with strength handicap enable MultiPV search that we will
  // use behind the scenes to retrieve a set of possible moves.
  if (skill.enabled())
      multiPV = std::max(multiPV, (size_t)4);

  multiPV = std::min(multiPV, rootMoves.size());

  complexityAverage.set(174, 1);

  trend         = SCORE_ZERO;
  optimism[ us] = Value(39);
  optimism[~us] = -optimism[us];

  int searchAgainCounter = 0;

  // Iterative deepening loop until requested to stop or the target depth is reached
  while (   ++rootDepth < MAX_PLY
         && !Threads.stop
         && !(Limits.depth && mainThread && rootDepth > Limits.depth))
  {
      // Age out PV variability metric
      if (mainThread)
          totBestMoveChanges /= 2;

      // Save the last iteration's scores before first PV line is searched and
      // all the move scores except the (new) PV are set to -VALUE_INFINITE.
      for (RootMove& rm : rootMoves)
          rm.previousScore = rm.score;

      size_t pvFirst = 0;
      pvLast = 0;

      if (!Threads.increaseDepth)
         searchAgainCounter++;

      // MultiPV loop. We perform a full root search for each PV line
      for (pvIdx = 0; pvIdx < multiPV && !Threads.stop; ++pvIdx)
      {
          if (pvIdx == pvLast)
          {
              pvFirst = pvLast;
              for (pvLast++; pvLast < rootMoves.size(); pvLast++)
                  if (rootMoves[pvLast].tbRank != rootMoves[pvFirst].tbRank)
                      break;
          }

          // Reset UCI info selDepth for each depth and each PV line
          selDepth = 0;

          // Reset aspiration window starting size
          if (rootDepth >= 4)
          {
              Value prev = rootMoves[pvIdx].averageScore;
              delta = Value(16) + int(prev) * prev / 19178;
              alpha = std::max(prev - delta,-VALUE_INFINITE);
              beta  = std::min(prev + delta, VALUE_INFINITE);

              // Adjust trend and optimism based on root move's previousScore
              int tr = sigmoid(prev, 3, 8, 90, 125, 1);
              trend = (us == WHITE ?  make_score(tr, tr / 2)
                                   : -make_score(tr, tr / 2));

              int opt = sigmoid(prev, 8, 17, 144, 13966, 183);
              optimism[ us] = Value(opt);
              optimism[~us] = -optimism[us];
          }

          // Start with a small aspiration window and, in the case of a fail
          // high/low, re-search with a bigger window until we don't fail
          // high/low anymore.
          int failedHighCnt = 0;
          while (true)
          {
              // Adjust the effective depth searched, but ensuring at least one effective increment for every
              // four searchAgain steps (see issue #2717).
              Depth adjustedDepth = std::max(1, rootDepth - failedHighCnt - 3 * (searchAgainCounter + 1) / 4);
              bestValue = Stockfish::search<Root>(rootPos, ss, alpha, beta, adjustedDepth, false);

              // Bring the best move to the front. It is critical that sorting
              // is done with a stable algorithm because all the values but the
              // first and eventually the new best one are set to -VALUE_INFINITE
              // and we want to keep the same order for all the moves except the
              // new PV that goes to the front. Note that in case of MultiPV
              // search the already searched PV lines are preserved.
              std::stable_sort(rootMoves.begin() + pvIdx, rootMoves.begin() + pvLast);

              // If search has been stopped, we break immediately. Sorting is
              // safe because RootMoves is still valid, although it refers to
              // the previous iteration.
              if (Threads.stop)
                  break;

              // When failing high/low give some update (without cluttering
              // the UI) before a re-search.
              if (   mainThread
                  && multiPV == 1
                  && (bestValue <= alpha || bestValue >= beta)
                  && Time.elapsed() > 3000)
                  sync_cout << UCI::pv(rootPos, rootDepth, alpha, beta) << sync_endl;

              // In case of failing low/high increase aspiration window and
              // re-search, otherwise exit the loop.
              if (bestValue <= alpha)
              {
                  beta = (alpha + beta) / 2;
                  alpha = std::max(bestValue - delta, -VALUE_INFINITE);

                  failedHighCnt = 0;
                  if (mainThread)
                      mainThread->stopOnPonderhit = false;
              }
              else if (bestValue >= beta)
              {
                  beta = std::min(bestValue + delta, VALUE_INFINITE);
                  ++failedHighCnt;
              }
              else
                  break;

              delta += delta / 4 + 2;

              assert(alpha >= -VALUE_INFINITE && beta <= VALUE_INFINITE);
          }

          // Sort the PV lines searched so far and update the GUI
          std::stable_sort(rootMoves.begin() + pvFirst, rootMoves.begin() + pvIdx + 1);

          if (    mainThread
              && (Threads.stop || pvIdx + 1 == multiPV || Time.elapsed() > 3000))
              sync_cout << UCI::pv(rootPos, rootDepth, alpha, beta) << sync_endl;
      }

      if (!Threads.stop)
          completedDepth = rootDepth;

      if (rootMoves[0].pv[0] != lastBestMove) {
         lastBestMove = rootMoves[0].pv[0];
         lastBestMoveDepth = rootDepth;
      }

      // Have we found a "mate in x"?
      if (   Limits.mate
          && bestValue >= VALUE_MATE_IN_MAX_PLY
          && VALUE_MATE - bestValue <= 2 * Limits.mate)
          Threads.stop = true;

      if (!mainThread)
          continue;

      // If skill level is enabled and time is up, pick a sub-optimal best move
      if (skill.enabled() && skill.time_to_pick(rootDepth))
          skill.pick_best(multiPV);

      // Use part of the gained time from a previous stable move for the current move
      for (Thread* th : Threads)
      {
          totBestMoveChanges += th->bestMoveChanges;
          th->bestMoveChanges = 0;
      }

      // Do we have time for the next iteration? Can we stop searching now?
      if (    Limits.use_time_management()
          && !Threads.stop
          && !mainThread->stopOnPonderhit)
      {
          double fallingEval = (69 + 12 * (mainThread->bestPreviousAverageScore - bestValue)
                                    +  6 * (mainThread->iterValue[iterIdx] - bestValue)) / 781.4;
          fallingEval = std::clamp(fallingEval, 0.5, 1.5);

          // If the bestMove is stable over several iterations, reduce time accordingly
          timeReduction = lastBestMoveDepth + 10 < completedDepth ? 1.63 : 0.73;
          double reduction = (1.56 + mainThread->previousTimeReduction) / (2.20 * timeReduction);
          double bestMoveInstability = 1 + 1.7 * totBestMoveChanges / Threads.size();
          int complexity = mainThread->complexityAverage.value();
          double complexPosition = std::min(1.0 + (complexity - 277) / 1819.1, 1.5);

          double totalTime = Time.optimum() * fallingEval * reduction * bestMoveInstability * complexPosition;

          // Cap used time in case of a single legal move for a better viewer experience in tournaments
          // yielding correct scores and sufficiently fast moves.
          if (rootMoves.size() == 1)
              totalTime = std::min(500.0, totalTime);

          // Stop the search if we have exceeded the totalTime
          if (Time.elapsed() > totalTime)
          {
              // If we are allowed to ponder do not stop the search now but
              // keep pondering until the GUI sends "ponderhit" or "stop".
              if (mainThread->ponder)
                  mainThread->stopOnPonderhit = true;
              else
                  Threads.stop = true;
          }
          else if (   Threads.increaseDepth
                   && !mainThread->ponder
                   && Time.elapsed() > totalTime * 0.43)
                   Threads.increaseDepth = false;
          else
                   Threads.increaseDepth = true;
      }

      mainThread->iterValue[iterIdx] = bestValue;
      iterIdx = (iterIdx + 1) & 3;
  }

  if (!mainThread)
      return;

  mainThread->previousTimeReduction = timeReduction;

  // If skill level is enabled, swap best PV line with the sub-optimal one
  if (skill.enabled())
      std::swap(rootMoves[0], *std::find(rootMoves.begin(), rootMoves.end(),
                skill.best ? skill.best : skill.pick_best(multiPV)));
}


namespace {

  // search<>() is the main search function for both PV and non-PV nodes

  template <NodeType nodeType>
  Value search(Position& pos, Stack* ss, Value alpha, Value beta, Depth depth, bool cutNode) {

    constexpr bool PvNode = nodeType != NonPV;
    constexpr bool rootNode = nodeType == Root;
    const Depth maxNextDepth = rootNode ? depth : depth + 1;

    // Check if we have an upcoming move which draws by repetition, or
    // if the opponent had an alternative move earlier to this position.
    if (   !rootNode
        && pos.rule50_count() >= 3
        && alpha < VALUE_DRAW
        && pos.has_game_cycle(ss->ply))
    {
        alpha = value_draw(pos.this_thread());
        if (alpha >= beta)
            return alpha;
    }

    // Dive into quiescence search when the depth reaches zero
    if (depth <= 0)
        return qsearch<PvNode ? PV : NonPV>(pos, ss, alpha, beta);

    assert(-VALUE_INFINITE <= alpha && alpha < beta && beta <= VALUE_INFINITE);
    assert(PvNode || (alpha == beta - 1));
    assert(0 < depth && depth < MAX_PLY);
    assert(!(PvNode && cutNode));

    Move pv[MAX_PLY+1], capturesSearched[32], quietsSearched[64];
    StateInfo st;
    ASSERT_ALIGNED(&st, Eval::NNUE::CacheLineSize);

    TTEntry* tte;
    Key posKey;
    Move ttMove, move, excludedMove, bestMove;
    Depth extension, newDepth;
    Value bestValue, value, ttValue, eval, maxValue, probCutBeta;
    bool givesCheck, improving, didLMR, priorCapture;
    bool capture, doFullDepthSearch, moveCountPruning, ttCapture;
    Piece movedPiece;
    int moveCount, captureCount, quietCount, improvement, complexity;

    // Step 1. Initialize node
    Thread* thisThread = pos.this_thread();
    thisThread->depth  = depth;
    ss->inCheck        = pos.checkers();
    priorCapture       = pos.captured_piece();
    Color us           = pos.side_to_move();
    moveCount          = captureCount = quietCount = ss->moveCount = 0;
    bestValue          = -VALUE_INFINITE;
    maxValue           = VALUE_INFINITE;

    // Check for the available remaining time
    if (thisThread == Threads.main())
        static_cast<MainThread*>(thisThread)->check_time();

    // Used to send selDepth info to GUI (selDepth counts from 1, ply from 0)
    if (PvNode && thisThread->selDepth < ss->ply + 1)
        thisThread->selDepth = ss->ply + 1;

    if (!rootNode)
    {
        // Step 2. Check for aborted search and immediate draw
        if (   Threads.stop.load(std::memory_order_relaxed)
            || pos.is_draw(ss->ply)
            || ss->ply >= MAX_PLY)
            return (ss->ply >= MAX_PLY && !ss->inCheck) ? evaluate(pos)
                                                        : value_draw(pos.this_thread());

        // Step 3. Mate distance pruning. Even if we mate at the next move our score
        // would be at best mate_in(ss->ply+1), but if alpha is already bigger because
        // a shorter mate was found upward in the tree then there is no need to search
        // because we will never beat the current alpha. Same logic but with reversed
        // signs applies also in the opposite condition of being mated instead of giving
        // mate. In this case return a fail-high score.
        alpha = std::max(mated_in(ss->ply), alpha);
        beta = std::min(mate_in(ss->ply+1), beta);
        if (alpha >= beta)
            return alpha;
    }
    else
        thisThread->rootDelta = beta - alpha;

    assert(0 <= ss->ply && ss->ply < MAX_PLY);

    (ss+1)->ttPv         = false;
    (ss+1)->excludedMove = bestMove = MOVE_NONE;
    (ss+2)->killers[0]   = (ss+2)->killers[1] = MOVE_NONE;
    (ss+2)->cutoffCnt    = 0;
    ss->doubleExtensions = (ss-1)->doubleExtensions;
    Square prevSq        = to_sq((ss-1)->currentMove);

    // Initialize statScore to zero for the grandchildren of the current position.
    // So statScore is shared between all grandchildren and only the first grandchild
    // starts with statScore = 0. Later grandchildren start with the last calculated
    // statScore of the previous grandchild. This influences the reduction rules in
    // LMR which are based on the statScore of parent position.
    if (!rootNode)
        (ss+2)->statScore = 0;

    // Step 4. Transposition table lookup. We don't want the score of a partial
    // search to overwrite a previous full search TT value, so we use a different
    // position key in case of an excluded move.
    excludedMove = ss->excludedMove;
    posKey = excludedMove == MOVE_NONE ? pos.key() : pos.key() ^ make_key(excludedMove);
    tte = TT.probe(posKey, ss->ttHit);
    ttValue = ss->ttHit ? value_from_tt(tte->value(), ss->ply, pos.rule50_count()) : VALUE_NONE;
    ttMove =  rootNode ? thisThread->rootMoves[thisThread->pvIdx].pv[0]
            : ss->ttHit    ? tte->move() : MOVE_NONE;
    ttCapture = ttMove && pos.capture(ttMove);
    if (!excludedMove)
        ss->ttPv = PvNode || (ss->ttHit && tte->is_pv());

    // At non-PV nodes we check for an early TT cutoff
    if (  !PvNode
        && ss->ttHit
        && tte->depth() > depth - ((int)thisThread->id() & 0x1) - (tte->bound() == BOUND_EXACT)
        && ttValue != VALUE_NONE // Possible in case of TT access race
        && (tte->bound() & (ttValue >= beta ? BOUND_LOWER : BOUND_UPPER)))
    {
        // If ttMove is quiet, update move sorting heuristics on TT hit (~1 Elo)
        if (ttMove)
        {
            if (ttValue >= beta)
            {
                // Bonus for a quiet ttMove that fails high (~3 Elo)
                if (!ttCapture)
                    update_quiet_stats(pos, ss, ttMove, stat_bonus(depth));

                // Extra penalty for early quiet moves of the previous ply (~0 Elo)
                if ((ss-1)->moveCount <= 2 && !priorCapture)
                    update_continuation_histories(ss-1, pos.piece_on(prevSq), prevSq, -stat_bonus(depth + 1));
            }
            // Penalty for a quiet ttMove that fails low (~1 Elo)
            else if (!ttCapture)
            {
                int penalty = -stat_bonus(depth);
                thisThread->mainHistory[us][from_to(ttMove)] << penalty;
                update_continuation_histories(ss, pos.moved_piece(ttMove), to_sq(ttMove), penalty);
            }
        }

        // Partial workaround for the graph history interaction problem
        // For high rule50 counts don't produce transposition table cutoffs.
        if (pos.rule50_count() < 90)
            return ttValue;
    }

    // Step 5. Tablebases probe
    if (!rootNode && TB::Cardinality)
    {
        int piecesCount = pos.count<ALL_PIECES>();

        if (    piecesCount <= TB::Cardinality
            && (piecesCount <  TB::Cardinality || depth >= TB::ProbeDepth)
            &&  pos.rule50_count() == 0
            && !pos.can_castle(ANY_CASTLING))
        {
            TB::ProbeState err;
            TB::WDLScore wdl = Tablebases::probe_wdl(pos, &err);

            // Force check of time on the next occasion
            if (thisThread == Threads.main())
                static_cast<MainThread*>(thisThread)->callsCnt = 0;

            if (err != TB::ProbeState::FAIL)
            {
                thisThread->tbHits.fetch_add(1, std::memory_order_relaxed);

                int drawScore = TB::UseRule50 ? 1 : 0;

                // use the range VALUE_MATE_IN_MAX_PLY to VALUE_TB_WIN_IN_MAX_PLY to score
                value =  wdl < -drawScore ? VALUE_MATED_IN_MAX_PLY + ss->ply + 1
                       : wdl >  drawScore ? VALUE_MATE_IN_MAX_PLY - ss->ply - 1
                                          : VALUE_DRAW + 2 * wdl * drawScore;

                Bound b =  wdl < -drawScore ? BOUND_UPPER
                         : wdl >  drawScore ? BOUND_LOWER : BOUND_EXACT;

                if (    b == BOUND_EXACT
                    || (b == BOUND_LOWER ? value >= beta : value <= alpha))
                {
                    tte->save(posKey, value_to_tt(value, ss->ply), ss->ttPv, b,
                              std::min(MAX_PLY - 1, depth + 6),
                              MOVE_NONE, VALUE_NONE);

                    return value;
                }

                if (PvNode)
                {
                    if (b == BOUND_LOWER)
                        bestValue = value, alpha = std::max(alpha, bestValue);
                    else
                        maxValue = value;
                }
            }
        }
    }

    CapturePieceToHistory& captureHistory = thisThread->captureHistory;

    // Step 6. Static evaluation of the position
    if (ss->inCheck)
    {
        // Skip early pruning when in check
        ss->staticEval = eval = VALUE_NONE;
        improving = false;
        improvement = 0;
        complexity = 0;
        goto moves_loop;
    }
    else if (ss->ttHit)
    {
        // Never assume anything about values stored in TT
        ss->staticEval = eval = tte->eval();
        if (eval == VALUE_NONE)
            ss->staticEval = eval = evaluate(pos, &complexity);
        else // Fall back to (semi)classical complexity for TT hits, the NNUE complexity is lost
            complexity = abs(ss->staticEval - pos.psq_eg_stm());

        // ttValue can be used as a better position evaluation (~4 Elo)
        if (    ttValue != VALUE_NONE
            && (tte->bound() & (ttValue > eval ? BOUND_LOWER : BOUND_UPPER)))
            eval = ttValue;
    }
    else
    {
        ss->staticEval = eval = evaluate(pos, &complexity);

        // Save static evaluation into transposition table
        if (!excludedMove)
            tte->save(posKey, VALUE_NONE, ss->ttPv, BOUND_NONE, DEPTH_NONE, MOVE_NONE, eval);
    }

<<<<<<< HEAD
    thisThread->complexityAverage.update(complexity);

=======
    complexity = abs(ss->staticEval - (us == WHITE ? eg_value(pos.psq_score()) : -eg_value(pos.psq_score())));

    thisThread->complexityAverage.update(complexity);

    // Randomize draw evaluation
    if (eval == VALUE_DRAW)
        eval = value_draw(thisThread);

>>>>>>> d64e750c
    // Use static evaluation difference to improve quiet move ordering (~3 Elo)
    if (is_ok((ss-1)->currentMove) && !(ss-1)->inCheck && !priorCapture)
    {
        int bonus = std::clamp(-16 * int((ss-1)->staticEval + ss->staticEval), -2000, 2000);
        thisThread->mainHistory[~us][from_to((ss-1)->currentMove)] << bonus;
    }

    // Set up the improvement variable, which is the difference between the current
    // static evaluation and the previous static evaluation at our turn (if we were
    // in check at our previous move we look at the move prior to it). The improvement
    // margin and the improving flag are used in various pruning heuristics.
    improvement =   (ss-2)->staticEval != VALUE_NONE ? ss->staticEval - (ss-2)->staticEval
                  : (ss-4)->staticEval != VALUE_NONE ? ss->staticEval - (ss-4)->staticEval
                  :                                    175;
    improving = improvement > 0;

    // Step 7. Razoring.
    // If eval is really low check with qsearch if it can exceed alpha, if it can't,
    // return a fail low.
    if (   !PvNode
        && depth <= 7
        && eval < alpha - 348 - 258 * depth * depth)
    {
        value = qsearch<NonPV>(pos, ss, alpha - 1, alpha);
        if (value < alpha)
            return value;
    }

    // Step 8. Futility pruning: child node (~25 Elo).
    // The depth condition is important for mate finding.
    if (   !ss->ttPv
        &&  depth < 8
        &&  eval - futility_margin(depth, improving) - (ss-1)->statScore / 256 >= beta
        &&  eval >= beta
        &&  eval < 26305) // larger than VALUE_KNOWN_WIN, but smaller than TB wins.
        return eval;

    // Step 9. Null move search with verification search (~22 Elo)
    if (   !PvNode
        && (ss-1)->currentMove != MOVE_NULL
        && (ss-1)->statScore < 14695
        &&  eval >= beta
        &&  eval >= ss->staticEval
        &&  ss->staticEval >= beta - 15 * depth - improvement / 15 + 201 + complexity / 24
        && !excludedMove
        &&  pos.non_pawn_material(us)
        && (ss->ply >= thisThread->nmpMinPly || us != thisThread->nmpColor))
    {
        assert(eval - beta >= 0);

        // Null move dynamic reduction based on depth, eval and complexity of position
        Depth R = std::min(int(eval - beta) / 147, 5) + depth / 3 + 4 - (complexity > 650);

        ss->currentMove = MOVE_NULL;
        ss->continuationHistory = &thisThread->continuationHistory[0][0][NO_PIECE][0];

        pos.do_null_move(st);

        Value nullValue = -search<NonPV>(pos, ss+1, -beta, -beta+1, depth-R, !cutNode);

        pos.undo_null_move();

        if (nullValue >= beta)
        {
            // Do not return unproven mate or TB scores
            if (nullValue >= VALUE_TB_WIN_IN_MAX_PLY)
                nullValue = beta;

            if (thisThread->nmpMinPly || (abs(beta) < VALUE_KNOWN_WIN && depth < 14))
                return nullValue;

            assert(!thisThread->nmpMinPly); // Recursive verification is not allowed

            // Do verification search at high depths, with null move pruning disabled
            // for us, until ply exceeds nmpMinPly.
            thisThread->nmpMinPly = ss->ply + 3 * (depth-R) / 4;
            thisThread->nmpColor = us;

            Value v = search<NonPV>(pos, ss, beta-1, beta, depth-R, false);

            thisThread->nmpMinPly = 0;

            if (v >= beta)
                return nullValue;
        }
    }

    probCutBeta = beta + 179 - 46 * improving;

    // Step 10. ProbCut (~4 Elo)
    // If we have a good enough capture and a reduced search returns a value
    // much above beta, we can (almost) safely prune the previous move.
    if (   !PvNode
        &&  depth > 4
        &&  abs(beta) < VALUE_TB_WIN_IN_MAX_PLY
        // if value from transposition table is lower than probCutBeta, don't attempt probCut
        // there and in further interactions with transposition table cutoff depth is set to depth - 3
        // because probCut search has depth set to depth - 4 but we also do a move before it
        // so effective depth is equal to depth - 3
        && !(   ss->ttHit
             && tte->depth() >= depth - 3
             && ttValue != VALUE_NONE
             && ttValue < probCutBeta))
    {
        assert(probCutBeta < VALUE_INFINITE);

        MovePicker mp(pos, ttMove, probCutBeta - ss->staticEval, depth - 3, &captureHistory);

        while ((move = mp.next_move()) != MOVE_NONE)
            if (move != excludedMove && pos.legal(move))
            {
                assert(pos.capture(move) || promotion_type(move) == QUEEN);

                ss->currentMove = move;
                ss->continuationHistory = &thisThread->continuationHistory[ss->inCheck]
                                                                          [true]
                                                                          [pos.moved_piece(move)]
                                                                          [to_sq(move)];

                pos.do_move(move, st);

                // Perform a preliminary qsearch to verify that the move holds
                value = -qsearch<NonPV>(pos, ss+1, -probCutBeta, -probCutBeta+1);

                // If the qsearch held, perform the regular search
                if (value >= probCutBeta)
                    value = -search<NonPV>(pos, ss+1, -probCutBeta, -probCutBeta+1, depth - 4, !cutNode);

                pos.undo_move(move);

                if (value >= probCutBeta)
                {
                    // Save ProbCut data into transposition table
                    tte->save(posKey, value_to_tt(value, ss->ply), ss->ttPv, BOUND_LOWER, depth - 3, move, ss->staticEval);
                    return value;
                }
            }
    }

    // Step 11. If the position is not in TT, decrease depth by 3.
    // Use qsearch if depth is equal or below zero (~4 Elo)
    if (    PvNode
        && !ttMove)
        depth -= 3;

    if (depth <= 0)
        return qsearch<PV>(pos, ss, alpha, beta);

    if (    cutNode
        &&  depth >= 8
        && !ttMove)
        depth--;

moves_loop: // When in check, search starts here

    // Step 12. A small Probcut idea, when we are in check (~0 Elo)
    probCutBeta = beta + 481;
    if (   ss->inCheck
        && !PvNode
        && depth >= 2
        && ttCapture
        && (tte->bound() & BOUND_LOWER)
        && tte->depth() >= depth - 3
        && ttValue >= probCutBeta
        && abs(ttValue) <= VALUE_KNOWN_WIN
        && abs(beta) <= VALUE_KNOWN_WIN
       )
        return probCutBeta;


    const PieceToHistory* contHist[] = { (ss-1)->continuationHistory, (ss-2)->continuationHistory,
                                          nullptr                   , (ss-4)->continuationHistory,
                                          nullptr                   , (ss-6)->continuationHistory };

    Move countermove = thisThread->counterMoves[pos.piece_on(prevSq)][prevSq];

    MovePicker mp(pos, ttMove, depth, &thisThread->mainHistory,
                                      &captureHistory,
                                      contHist,
                                      countermove,
                                      ss->killers);

    value = bestValue;
    moveCountPruning = false;

    // Indicate PvNodes that will probably fail low if the node was searched
    // at a depth equal or greater than the current depth, and the result of this search was a fail low.
    bool likelyFailLow =    PvNode
                         && ttMove
                         && (tte->bound() & BOUND_UPPER)
                         && tte->depth() >= depth;

    // Step 13. Loop through all pseudo-legal moves until no moves remain
    // or a beta cutoff occurs.
    while ((move = mp.next_move(moveCountPruning)) != MOVE_NONE)
    {
      assert(is_ok(move));

      if (move == excludedMove)
          continue;

      // At root obey the "searchmoves" option and skip moves not listed in Root
      // Move List. As a consequence any illegal move is also skipped. In MultiPV
      // mode we also skip PV moves which have been already searched and those
      // of lower "TB rank" if we are in a TB root position.
      if (rootNode && !std::count(thisThread->rootMoves.begin() + thisThread->pvIdx,
                                  thisThread->rootMoves.begin() + thisThread->pvLast, move))
          continue;

      // Check for legality
      if (!rootNode && !pos.legal(move))
          continue;

      ss->moveCount = ++moveCount;

      if (rootNode && thisThread == Threads.main() && Time.elapsed() > 3000)
          sync_cout << "info depth " << depth
                    << " currmove " << UCI::move(move, pos.is_chess960())
                    << " currmovenumber " << moveCount + thisThread->pvIdx << sync_endl;
      if (PvNode)
          (ss+1)->pv = nullptr;

      extension = 0;
      capture = pos.capture(move);
      movedPiece = pos.moved_piece(move);
      givesCheck = pos.gives_check(move);

      // Calculate new depth for this move
      newDepth = depth - 1;

      Value delta = beta - alpha;

      // Step 14. Pruning at shallow depth (~98 Elo). Depth conditions are important for mate finding.
      if (  !rootNode
          && pos.non_pawn_material(us)
          && bestValue > VALUE_TB_LOSS_IN_MAX_PLY)
      {
          // Skip quiet moves if movecount exceeds our FutilityMoveCount threshold (~7 Elo)
          moveCountPruning = moveCount >= futility_move_count(improving, depth);

          // Reduced depth of the next LMR search
          int lmrDepth = std::max(newDepth - reduction(improving, depth, moveCount, delta, thisThread->rootDelta), 0);

          if (   capture
              || givesCheck)
          {
              // Futility pruning for captures (~0 Elo)
              if (   !pos.empty(to_sq(move))
                  && !givesCheck
                  && !PvNode
                  && lmrDepth < 6
                  && !ss->inCheck
                  && ss->staticEval + 281 + 179 * lmrDepth + PieceValue[EG][pos.piece_on(to_sq(move))]
                   + captureHistory[movedPiece][to_sq(move)][type_of(pos.piece_on(to_sq(move)))] / 6 < alpha)
                  continue;

              // SEE based pruning (~9 Elo)
              if (!pos.see_ge(move, Value(-203) * depth))
                  continue;
          }
          else
          {
              int history =   (*contHist[0])[movedPiece][to_sq(move)]
                            + (*contHist[1])[movedPiece][to_sq(move)]
                            + (*contHist[3])[movedPiece][to_sq(move)];

              // Continuation history based pruning (~2 Elo)
              if (   lmrDepth < 5
                  && history < -3875 * (depth - 1))
                  continue;

              history += thisThread->mainHistory[us][from_to(move)];

              // Futility pruning: parent node (~9 Elo)
              if (   !ss->inCheck
                  && lmrDepth < 11
                  && ss->staticEval + 122 + 138 * lmrDepth + history / 60 <= alpha)
                  continue;

              // Prune moves with negative SEE (~3 Elo)
              if (!pos.see_ge(move, Value(-25 * lmrDepth * lmrDepth - 20 * lmrDepth)))
                  continue;
          }
      }

      // Step 15. Extensions (~66 Elo)
      // We take care to not overdo to avoid search getting stuck.
      if (ss->ply < thisThread->rootDepth * 2)
      {
          // Singular extension search (~58 Elo). If all moves but one fail low on a
          // search of (alpha-s, beta-s), and just one fails high on (alpha, beta),
          // then that move is singular and should be extended. To verify this we do
          // a reduced search on all the other moves but the ttMove and if the
          // result is lower than ttValue minus a margin, then we will extend the ttMove.
          if (   !rootNode
              &&  depth >= 4 - (thisThread->previousDepth > 27) + 2 * (PvNode && tte->is_pv())
              &&  move == ttMove
              && !excludedMove // Avoid recursive singular search
           /* &&  ttValue != VALUE_NONE Already implicit in the next condition */
              &&  abs(ttValue) < VALUE_KNOWN_WIN
              && (tte->bound() & BOUND_LOWER)
              &&  tte->depth() >= depth - 3)
          {
              Value singularBeta = ttValue - 3 * depth;
              Depth singularDepth = (depth - 1) / 2;

              ss->excludedMove = move;
              value = search<NonPV>(pos, ss, singularBeta - 1, singularBeta, singularDepth, cutNode);
              ss->excludedMove = MOVE_NONE;

              if (value < singularBeta)
              {
                  extension = 1;

                  // Avoid search explosion by limiting the number of double extensions
                  if (  !PvNode
                      && value < singularBeta - 26
                      && ss->doubleExtensions <= 8)
                      extension = 2;
              }

              // Multi-cut pruning
              // Our ttMove is assumed to fail high, and now we failed high also on a reduced
              // search without the ttMove. So we assume this expected Cut-node is not singular,
              // that multiple moves fail high, and we can prune the whole subtree by returning
              // a soft bound.
              else if (singularBeta >= beta)
                  return singularBeta;

              // If the eval of ttMove is greater than beta, we reduce it (negative extension)
              else if (ttValue >= beta)
                  extension = -2;

              // If the eval of ttMove is less than alpha and value, we reduce it (negative extension)
              else if (ttValue <= alpha && ttValue <= value)
                  extension = -1;
          }

          // Check extensions (~1 Elo)
          else if (   givesCheck
                   && depth > 9
                   && abs(ss->staticEval) > 71)
              extension = 1;

          // Quiet ttMove extensions (~0 Elo)
          else if (   PvNode
                   && move == ttMove
                   && move == ss->killers[0]
                   && (*contHist[0])[movedPiece][to_sq(move)] >= 5491)
              extension = 1;
      }

      // Add extension to new depth
      newDepth += extension;
      ss->doubleExtensions = (ss-1)->doubleExtensions + (extension == 2);

      // Speculative prefetch as early as possible
      prefetch(TT.first_entry(pos.key_after(move)));

      // Update the current move (this must be done after singular extension search)
      ss->currentMove = move;
      ss->continuationHistory = &thisThread->continuationHistory[ss->inCheck]
                                                                [capture]
                                                                [movedPiece]
                                                                [to_sq(move)];

      // Step 16. Make the move
      pos.do_move(move, st, givesCheck);

      bool doDeeperSearch = false;

      // Step 17. Late moves reduction / extension (LMR, ~98 Elo)
      // We use various heuristics for the sons of a node after the first son has
      // been searched. In general we would like to reduce them, but there are many
      // cases where we extend a son if it has good chances to be "interesting".
      if (    depth >= 2
          &&  moveCount > 1 + (PvNode && ss->ply <= 1)
          && (   !ss->ttPv
              || !capture
              || (cutNode && (ss-1)->moveCount > 1)))
      {
          Depth r = reduction(improving, depth, moveCount, delta, thisThread->rootDelta);

          // Decrease reduction if position is or has been on the PV
          // and node is not likely to fail low. (~3 Elo)
          if (   ss->ttPv
              && !likelyFailLow)
              r -= 2;

          // Decrease reduction if opponent's move count is high (~1 Elo)
          if ((ss-1)->moveCount > 7)
              r--;

          // Increase reduction for cut nodes (~3 Elo)
          if (cutNode)
              r += 2;

          // Increase reduction if ttMove is a capture (~3 Elo)
          if (ttCapture)
              r++;

          // Decrease reduction for PvNodes based on depth
          if (PvNode)
              r -= 1 + 15 / (3 + depth);

          // Increase reduction if next ply has a lot of fail high else reset count to 0
          if ((ss+1)->cutoffCnt > 3 && !PvNode)
              r++;

          ss->statScore =  thisThread->mainHistory[us][from_to(move)]
                         + (*contHist[0])[movedPiece][to_sq(move)]
                         + (*contHist[1])[movedPiece][to_sq(move)]
                         + (*contHist[3])[movedPiece][to_sq(move)]
                         - 4334;

          // Decrease/increase reduction for moves with a good/bad history (~30 Elo)
          r -= ss->statScore / 15914;

          // In general we want to cap the LMR depth search at newDepth, but when
          // reduction is negative, we allow this move a limited search extension
          // beyond the first move depth. This may lead to hidden double extensions.
          Depth d = std::clamp(newDepth - r, 1, newDepth + 1);

          value = -search<NonPV>(pos, ss+1, -(alpha+1), -alpha, d, true);

          // If the son is reduced and fails high it will be re-searched at full depth
          doFullDepthSearch = value > alpha && d < newDepth;
          doDeeperSearch = value > (alpha + 78 + 11 * (newDepth - d));
          didLMR = true;
      }
      else
      {
          doFullDepthSearch = !PvNode || moveCount > 1;
          didLMR = false;
      }

      // Step 18. Full depth search when LMR is skipped or fails high
      if (doFullDepthSearch)
      {
          value = -search<NonPV>(pos, ss+1, -(alpha+1), -alpha, newDepth + doDeeperSearch, !cutNode);

          // If the move passed LMR update its stats
          if (didLMR)
          {
              int bonus = value > alpha ?  stat_bonus(newDepth)
                                        : -stat_bonus(newDepth);

              if (capture)
                  bonus /= 6;

              update_continuation_histories(ss, movedPiece, to_sq(move), bonus);
          }
      }

      // For PV nodes only, do a full PV search on the first move or after a fail
      // high (in the latter case search only if value < beta), otherwise let the
      // parent node fail low with value <= alpha and try another move.
      if (PvNode && (moveCount == 1 || (value > alpha && (rootNode || value < beta))))
      {
          (ss+1)->pv = pv;
          (ss+1)->pv[0] = MOVE_NONE;

          value = -search<PV>(pos, ss+1, -beta, -alpha,
                              std::min(maxNextDepth, newDepth), false);
      }

      // Step 19. Undo move
      pos.undo_move(move);

      assert(value > -VALUE_INFINITE && value < VALUE_INFINITE);

      // Step 20. Check for a new best move
      // Finished searching the move. If a stop occurred, the return value of
      // the search cannot be trusted, and we return immediately without
      // updating best move, PV and TT.
      if (Threads.stop.load(std::memory_order_relaxed))
          return VALUE_ZERO;

      if (rootNode)
      {
          RootMove& rm = *std::find(thisThread->rootMoves.begin(),
                                    thisThread->rootMoves.end(), move);

          rm.averageScore = rm.averageScore != -VALUE_INFINITE ? (2 * value + rm.averageScore) / 3 : value;

          // PV move or new best move?
          if (moveCount == 1 || value > alpha)
          {
              rm.score = value;
              rm.selDepth = thisThread->selDepth;
              rm.pv.resize(1);

              assert((ss+1)->pv);

              for (Move* m = (ss+1)->pv; *m != MOVE_NONE; ++m)
                  rm.pv.push_back(*m);

              // We record how often the best move has been changed in each iteration.
              // This information is used for time management. In MultiPV mode,
              // we must take care to only do this for the first PV line.
              if (   moveCount > 1
                  && !thisThread->pvIdx)
                  ++thisThread->bestMoveChanges;
          }
          else
              // All other moves but the PV are set to the lowest value: this
              // is not a problem when sorting because the sort is stable and the
              // move position in the list is preserved - just the PV is pushed up.
              rm.score = -VALUE_INFINITE;
      }

      if (value > bestValue)
      {
          bestValue = value;

          if (value > alpha)
          {
              bestMove = move;

              if (PvNode && !rootNode) // Update pv even in fail-high case
                  update_pv(ss->pv, move, (ss+1)->pv);

              if (PvNode && value < beta) // Update alpha! Always alpha < beta
              {
                  alpha = value;

                  // Reduce other moves if we have found at least one score improvement
                  if (   depth > 2
                      && depth < 7
                      && beta  <  VALUE_KNOWN_WIN
                      && alpha > -VALUE_KNOWN_WIN)
                     depth -= 1;

                  assert(depth > 0);
              }
              else
              {
                  ss->cutoffCnt++;
                  assert(value >= beta); // Fail high
                  break;
              }
          }
      }
      else
         ss->cutoffCnt = 0;


      // If the move is worse than some previously searched move, remember it to update its stats later
      if (move != bestMove)
      {
          if (capture && captureCount < 32)
              capturesSearched[captureCount++] = move;

          else if (!capture && quietCount < 64)
              quietsSearched[quietCount++] = move;
      }
    }

    // The following condition would detect a stop only after move loop has been
    // completed. But in this case bestValue is valid because we have fully
    // searched our subtree, and we can anyhow save the result in TT.
    /*
       if (Threads.stop)
        return VALUE_DRAW;
    */

    // Step 21. Check for mate and stalemate
    // All legal moves have been searched and if there are no legal moves, it
    // must be a mate or a stalemate. If we are in a singular extension search then
    // return a fail low score.

    assert(moveCount || !ss->inCheck || excludedMove || !MoveList<LEGAL>(pos).size());

    if (!moveCount)
        bestValue = excludedMove ? alpha :
                    ss->inCheck  ? mated_in(ss->ply)
                                 : VALUE_DRAW;

    // If there is a move which produces search value greater than alpha we update stats of searched moves
    else if (bestMove)
        update_all_stats(pos, ss, bestMove, bestValue, beta, prevSq,
                         quietsSearched, quietCount, capturesSearched, captureCount, depth);

    // Bonus for prior countermove that caused the fail low
    else if (   (depth >= 4 || PvNode)
             && !priorCapture)
    {
        //Assign extra bonus if current node is PvNode or cutNode
        //or fail low was really bad
        bool extraBonus =    PvNode
                          || cutNode
                          || bestValue < alpha - 70 * depth;

        update_continuation_histories(ss-1, pos.piece_on(prevSq), prevSq, stat_bonus(depth) * (1 + extraBonus));
    }

    if (PvNode)
        bestValue = std::min(bestValue, maxValue);

    // If no good move is found and the previous position was ttPv, then the previous
    // opponent move is probably good and the new position is added to the search tree.
    if (bestValue <= alpha)
        ss->ttPv = ss->ttPv || ((ss-1)->ttPv && depth > 3);

    // Write gathered information in transposition table
    if (!excludedMove && !(rootNode && thisThread->pvIdx))
        tte->save(posKey, value_to_tt(bestValue, ss->ply), ss->ttPv,
                  bestValue >= beta ? BOUND_LOWER :
                  PvNode && bestMove ? BOUND_EXACT : BOUND_UPPER,
                  depth, bestMove, ss->staticEval);

    assert(bestValue > -VALUE_INFINITE && bestValue < VALUE_INFINITE);

    return bestValue;
  }


  // qsearch() is the quiescence search function, which is called by the main search
  // function with zero depth, or recursively with further decreasing depth per call.
  // (~155 elo)
  template <NodeType nodeType>
  Value qsearch(Position& pos, Stack* ss, Value alpha, Value beta, Depth depth) {

    static_assert(nodeType != Root);
    constexpr bool PvNode = nodeType == PV;

    assert(alpha >= -VALUE_INFINITE && alpha < beta && beta <= VALUE_INFINITE);
    assert(PvNode || (alpha == beta - 1));
    assert(depth <= 0);

    Move pv[MAX_PLY+1];
    StateInfo st;
    ASSERT_ALIGNED(&st, Eval::NNUE::CacheLineSize);

    TTEntry* tte;
    Key posKey;
    Move ttMove, move, bestMove;
    Depth ttDepth;
    Value bestValue, value, ttValue, futilityValue, futilityBase;
    bool pvHit, givesCheck, capture;
    int moveCount;

    if (PvNode)
    {
        (ss+1)->pv = pv;
        ss->pv[0] = MOVE_NONE;
    }

    Thread* thisThread = pos.this_thread();
    bestMove = MOVE_NONE;
    ss->inCheck = pos.checkers();
    moveCount = 0;

    // Check for an immediate draw or maximum ply reached
    if (   pos.is_draw(ss->ply)
        || ss->ply >= MAX_PLY)
        return (ss->ply >= MAX_PLY && !ss->inCheck) ? evaluate(pos) : VALUE_DRAW;

    assert(0 <= ss->ply && ss->ply < MAX_PLY);

    // Decide whether or not to include checks: this fixes also the type of
    // TT entry depth that we are going to use. Note that in qsearch we use
    // only two types of depth in TT: DEPTH_QS_CHECKS or DEPTH_QS_NO_CHECKS.
    ttDepth = ss->inCheck || depth >= DEPTH_QS_CHECKS ? DEPTH_QS_CHECKS
                                                  : DEPTH_QS_NO_CHECKS;
    // Transposition table lookup
    posKey = pos.key();
    tte = TT.probe(posKey, ss->ttHit);
    ttValue = ss->ttHit ? value_from_tt(tte->value(), ss->ply, pos.rule50_count()) : VALUE_NONE;
    ttMove = ss->ttHit ? tte->move() : MOVE_NONE;
    pvHit = ss->ttHit && tte->is_pv();

    if (  !PvNode
        && ss->ttHit
        && tte->depth() >= ttDepth
        && ttValue != VALUE_NONE // Only in case of TT access race
        && (tte->bound() & (ttValue >= beta ? BOUND_LOWER : BOUND_UPPER)))
        return ttValue;

    // Evaluate the position statically
    if (ss->inCheck)
    {
        ss->staticEval = VALUE_NONE;
        bestValue = futilityBase = -VALUE_INFINITE;
    }
    else
    {
        if (ss->ttHit)
        {
            // Never assume anything about values stored in TT
            if ((ss->staticEval = bestValue = tte->eval()) == VALUE_NONE)
                ss->staticEval = bestValue = evaluate(pos);

            // ttValue can be used as a better position evaluation (~7 Elo)
            if (    ttValue != VALUE_NONE
                && (tte->bound() & (ttValue > bestValue ? BOUND_LOWER : BOUND_UPPER)))
                bestValue = ttValue;
        }
        else
            // In case of null move search use previous static eval with a different sign
            ss->staticEval = bestValue =
            (ss-1)->currentMove != MOVE_NULL ? evaluate(pos)
                                             : -(ss-1)->staticEval;

        // Stand pat. Return immediately if static value is at least beta
        if (bestValue >= beta)
        {
            // Save gathered info in transposition table
            if (!ss->ttHit)
                tte->save(posKey, value_to_tt(bestValue, ss->ply), false, BOUND_LOWER,
                          DEPTH_NONE, MOVE_NONE, ss->staticEval);

            return bestValue;
        }

        if (PvNode && bestValue > alpha)
            alpha = bestValue;

        futilityBase = bestValue + 118;
    }

    const PieceToHistory* contHist[] = { (ss-1)->continuationHistory, (ss-2)->continuationHistory,
                                          nullptr                   , (ss-4)->continuationHistory,
                                          nullptr                   , (ss-6)->continuationHistory };

    // Initialize a MovePicker object for the current position, and prepare
    // to search the moves. Because the depth is <= 0 here, only captures,
    // queen promotions, and other checks (only if depth >= DEPTH_QS_CHECKS)
    // will be generated.
    Square prevSq = to_sq((ss-1)->currentMove);
    MovePicker mp(pos, ttMove, depth, &thisThread->mainHistory,
                                      &thisThread->captureHistory,
                                      contHist,
                                      prevSq);

    int quietCheckEvasions = 0;

    // Loop through the moves until no moves remain or a beta cutoff occurs
    while ((move = mp.next_move()) != MOVE_NONE)
    {
      assert(is_ok(move));

      // Check for legality
      if (!pos.legal(move))
          continue;

      givesCheck = pos.gives_check(move);
      capture = pos.capture(move);

      moveCount++;

      // Futility pruning and moveCount pruning (~5 Elo)
      if (    bestValue > VALUE_TB_LOSS_IN_MAX_PLY
          && !givesCheck
          &&  to_sq(move) != prevSq
          &&  futilityBase > -VALUE_KNOWN_WIN
          &&  type_of(move) != PROMOTION)
      {

          if (moveCount > 2)
              continue;

          futilityValue = futilityBase + PieceValue[EG][pos.piece_on(to_sq(move))];

          if (futilityValue <= alpha)
          {
              bestValue = std::max(bestValue, futilityValue);
              continue;
          }

          if (futilityBase <= alpha && !pos.see_ge(move, VALUE_ZERO + 1))
          {
              bestValue = std::max(bestValue, futilityBase);
              continue;
          }
      }

      // Do not search moves with negative SEE values (~5 Elo)
      if (    bestValue > VALUE_TB_LOSS_IN_MAX_PLY
          && !pos.see_ge(move))
          continue;

      // Speculative prefetch as early as possible
      prefetch(TT.first_entry(pos.key_after(move)));

      ss->currentMove = move;
      ss->continuationHistory = &thisThread->continuationHistory[ss->inCheck]
                                                                [capture]
                                                                [pos.moved_piece(move)]
                                                                [to_sq(move)];

      // Continuation history based pruning (~2 Elo)
      if (   !capture
          && bestValue > VALUE_TB_LOSS_IN_MAX_PLY
          && (*contHist[0])[pos.moved_piece(move)][to_sq(move)] < CounterMovePruneThreshold
          && (*contHist[1])[pos.moved_piece(move)][to_sq(move)] < CounterMovePruneThreshold)
          continue;

      // movecount pruning for quiet check evasions
      if (   bestValue > VALUE_TB_LOSS_IN_MAX_PLY
          && quietCheckEvasions > 1
          && !capture
          && ss->inCheck)
          continue;

      quietCheckEvasions += !capture && ss->inCheck;

      // Make and search the move
      pos.do_move(move, st, givesCheck);
      value = -qsearch<nodeType>(pos, ss+1, -beta, -alpha, depth - 1);
      pos.undo_move(move);

      assert(value > -VALUE_INFINITE && value < VALUE_INFINITE);

      // Check for a new best move
      if (value > bestValue)
      {
          bestValue = value;

          if (value > alpha)
          {
              bestMove = move;

              if (PvNode) // Update pv even in fail-high case
                  update_pv(ss->pv, move, (ss+1)->pv);

              if (PvNode && value < beta) // Update alpha here!
                  alpha = value;
              else
                  break; // Fail high
          }
       }
    }

    // All legal moves have been searched. A special case: if we're in check
    // and no legal moves were found, it is checkmate.
    if (ss->inCheck && bestValue == -VALUE_INFINITE)
    {
        assert(!MoveList<LEGAL>(pos).size());

        return mated_in(ss->ply); // Plies to mate from the root
    }

    // Save gathered info in transposition table
    tte->save(posKey, value_to_tt(bestValue, ss->ply), pvHit,
              bestValue >= beta ? BOUND_LOWER : BOUND_UPPER,
              ttDepth, bestMove, ss->staticEval);

    assert(bestValue > -VALUE_INFINITE && bestValue < VALUE_INFINITE);

    return bestValue;
  }


  // value_to_tt() adjusts a mate or TB score from "plies to mate from the root" to
  // "plies to mate from the current position". Standard scores are unchanged.
  // The function is called before storing a value in the transposition table.

  Value value_to_tt(Value v, int ply) {

    assert(v != VALUE_NONE);

    return  v >= VALUE_TB_WIN_IN_MAX_PLY  ? v + ply
          : v <= VALUE_TB_LOSS_IN_MAX_PLY ? v - ply : v;
  }


  // value_from_tt() is the inverse of value_to_tt(): it adjusts a mate or TB score
  // from the transposition table (which refers to the plies to mate/be mated from
  // current position) to "plies to mate/be mated (TB win/loss) from the root". However,
  // for mate scores, to avoid potentially false mate scores related to the 50 moves rule
  // and the graph history interaction, we return an optimal TB score instead.

  Value value_from_tt(Value v, int ply, int r50c) {

    if (v == VALUE_NONE)
        return VALUE_NONE;

    if (v >= VALUE_TB_WIN_IN_MAX_PLY)  // TB win or better
    {
        if (v >= VALUE_MATE_IN_MAX_PLY && VALUE_MATE - v > 99 - r50c)
            return VALUE_MATE_IN_MAX_PLY - 1; // do not return a potentially false mate score

        return v - ply;
    }

    if (v <= VALUE_TB_LOSS_IN_MAX_PLY) // TB loss or worse
    {
        if (v <= VALUE_MATED_IN_MAX_PLY && VALUE_MATE + v > 99 - r50c)
            return VALUE_MATED_IN_MAX_PLY + 1; // do not return a potentially false mate score

        return v + ply;
    }

    return v;
  }


  // update_pv() adds current move and appends child pv[]

  void update_pv(Move* pv, Move move, const Move* childPv) {

    for (*pv++ = move; childPv && *childPv != MOVE_NONE; )
        *pv++ = *childPv++;
    *pv = MOVE_NONE;
  }


  // update_all_stats() updates stats at the end of search() when a bestMove is found

  void update_all_stats(const Position& pos, Stack* ss, Move bestMove, Value bestValue, Value beta, Square prevSq,
                        Move* quietsSearched, int quietCount, Move* capturesSearched, int captureCount, Depth depth) {

    Color us = pos.side_to_move();
    Thread* thisThread = pos.this_thread();
    CapturePieceToHistory& captureHistory = thisThread->captureHistory;
    Piece moved_piece = pos.moved_piece(bestMove);
    PieceType captured = type_of(pos.piece_on(to_sq(bestMove)));
    int bonus1 = stat_bonus(depth + 1);

    if (!pos.capture(bestMove))
    {
        int bonus2 = bestValue > beta + PawnValueMg ? bonus1               // larger bonus
                                                    : stat_bonus(depth);   // smaller bonus

        // Increase stats for the best move in case it was a quiet move
        update_quiet_stats(pos, ss, bestMove, bonus2);

        // Decrease stats for all non-best quiet moves
        for (int i = 0; i < quietCount; ++i)
        {
            thisThread->mainHistory[us][from_to(quietsSearched[i])] << -bonus2;
            update_continuation_histories(ss, pos.moved_piece(quietsSearched[i]), to_sq(quietsSearched[i]), -bonus2);
        }
    }
    else
        // Increase stats for the best move in case it was a capture move
        captureHistory[moved_piece][to_sq(bestMove)][captured] << bonus1;

    // Extra penalty for a quiet early move that was not a TT move or
    // main killer move in previous ply when it gets refuted.
    if (   ((ss-1)->moveCount == 1 + (ss-1)->ttHit || ((ss-1)->currentMove == (ss-1)->killers[0]))
        && !pos.captured_piece())
            update_continuation_histories(ss-1, pos.piece_on(prevSq), prevSq, -bonus1);

    // Decrease stats for all non-best capture moves
    for (int i = 0; i < captureCount; ++i)
    {
        moved_piece = pos.moved_piece(capturesSearched[i]);
        captured = type_of(pos.piece_on(to_sq(capturesSearched[i])));
        captureHistory[moved_piece][to_sq(capturesSearched[i])][captured] << -bonus1;
    }
  }


  // update_continuation_histories() updates histories of the move pairs formed
  // by moves at ply -1, -2, -4, and -6 with current move.

  void update_continuation_histories(Stack* ss, Piece pc, Square to, int bonus) {

    for (int i : {1, 2, 4, 6})
    {
        // Only update first 2 continuation histories if we are in check
        if (ss->inCheck && i > 2)
            break;
        if (is_ok((ss-i)->currentMove))
            (*(ss-i)->continuationHistory)[pc][to] << bonus;
    }
  }


  // update_quiet_stats() updates move sorting heuristics

  void update_quiet_stats(const Position& pos, Stack* ss, Move move, int bonus) {

    // Update killers
    if (ss->killers[0] != move)
    {
        ss->killers[1] = ss->killers[0];
        ss->killers[0] = move;
    }

    Color us = pos.side_to_move();
    Thread* thisThread = pos.this_thread();
    thisThread->mainHistory[us][from_to(move)] << bonus;
    update_continuation_histories(ss, pos.moved_piece(move), to_sq(move), bonus);

    // Update countermove history
    if (is_ok((ss-1)->currentMove))
    {
        Square prevSq = to_sq((ss-1)->currentMove);
        thisThread->counterMoves[pos.piece_on(prevSq)][prevSq] = move;
    }
  }

  // When playing with strength handicap, choose best move among a set of RootMoves
  // using a statistical rule dependent on 'level'. Idea by Heinz van Saanen.

  Move Skill::pick_best(size_t multiPV) {

    const RootMoves& rootMoves = Threads.main()->rootMoves;
    static PRNG rng(now()); // PRNG sequence should be non-deterministic

    // RootMoves are already sorted by score in descending order
    Value topScore = rootMoves[0].score;
    int delta = std::min(topScore - rootMoves[multiPV - 1].score, PawnValueMg);
    int maxScore = -VALUE_INFINITE;
    double weakness = 120 - 2 * level;

    // Choose best move. For each move score we add two terms, both dependent on
    // weakness. One is deterministic and bigger for weaker levels, and one is
    // random. Then we choose the move with the resulting highest score.
    for (size_t i = 0; i < multiPV; ++i)
    {
        // This is our magic formula
        int push = int((  weakness * int(topScore - rootMoves[i].score)
                        + delta * (rng.rand<unsigned>() % int(weakness))) / 128);

        if (rootMoves[i].score + push >= maxScore)
        {
            maxScore = rootMoves[i].score + push;
            best = rootMoves[i].pv[0];
        }
    }

    return best;
  }

} // namespace


/// MainThread::check_time() is used to print debug info and, more importantly,
/// to detect when we are out of available time and thus stop the search.

void MainThread::check_time() {

  if (--callsCnt > 0)
      return;

  // When using nodes, ensure checking rate is not lower than 0.1% of nodes
  callsCnt = Limits.nodes ? std::min(1024, int(Limits.nodes / 1024)) : 1024;

  static TimePoint lastInfoTime = now();

  TimePoint elapsed = Time.elapsed();
  TimePoint tick = Limits.startTime + elapsed;

  if (tick - lastInfoTime >= 1000)
  {
      lastInfoTime = tick;
      dbg_print();
  }

  // We should not stop pondering until told so by the GUI
  if (ponder)
      return;

  if (   (Limits.use_time_management() && (elapsed > Time.maximum() - 10 || stopOnPonderhit))
      || (Limits.movetime && elapsed >= Limits.movetime)
      || (Limits.nodes && Threads.nodes_searched() >= (uint64_t)Limits.nodes))
      Threads.stop = true;
}


/// UCI::pv() formats PV information according to the UCI protocol. UCI requires
/// that all (if any) unsearched PV lines are sent using a previous search score.

string UCI::pv(const Position& pos, Depth depth, Value alpha, Value beta) {

  std::stringstream ss;
  TimePoint elapsed = Time.elapsed() + 1;
  const RootMoves& rootMoves = pos.this_thread()->rootMoves;
  size_t pvIdx = pos.this_thread()->pvIdx;
  size_t multiPV = std::min((size_t)Options["MultiPV"], rootMoves.size());
  uint64_t nodesSearched = Threads.nodes_searched();
  uint64_t tbHits = Threads.tb_hits() + (TB::RootInTB ? rootMoves.size() : 0);

  for (size_t i = 0; i < multiPV; ++i)
  {
      bool updated = rootMoves[i].score != -VALUE_INFINITE;

      if (depth == 1 && !updated && i > 0)
          continue;

      Depth d = updated ? depth : std::max(1, depth - 1);
      Value v = updated ? rootMoves[i].score : rootMoves[i].previousScore;

      if (v == -VALUE_INFINITE)
          v = VALUE_ZERO;

      bool tb = TB::RootInTB && abs(v) < VALUE_MATE_IN_MAX_PLY;
      v = tb ? rootMoves[i].tbScore : v;

      if (ss.rdbuf()->in_avail()) // Not at first line
          ss << "\n";

      ss << "info"
         << " depth "    << d
         << " seldepth " << rootMoves[i].selDepth
         << " multipv "  << i + 1
         << " score "    << UCI::value(v);

      if (Options["UCI_ShowWDL"])
          ss << UCI::wdl(v, pos.game_ply());

      if (!tb && i == pvIdx)
          ss << (v >= beta ? " lowerbound" : v <= alpha ? " upperbound" : "");

      ss << " nodes "    << nodesSearched
         << " nps "      << nodesSearched * 1000 / elapsed;

      if (elapsed > 1000) // Earlier makes little sense
          ss << " hashfull " << TT.hashfull();

      ss << " tbhits "   << tbHits
         << " time "     << elapsed
         << " pv";

      for (Move m : rootMoves[i].pv)
          ss << " " << UCI::move(m, pos.is_chess960());
  }

  return ss.str();
}


/// RootMove::extract_ponder_from_tt() is called in case we have no ponder move
/// before exiting the search, for instance, in case we stop the search during a
/// fail high at root. We try hard to have a ponder move to return to the GUI,
/// otherwise in case of 'ponder on' we have nothing to think on.

bool RootMove::extract_ponder_from_tt(Position& pos) {

    StateInfo st;
    ASSERT_ALIGNED(&st, Eval::NNUE::CacheLineSize);

    bool ttHit;

    assert(pv.size() == 1);

    if (pv[0] == MOVE_NONE)
        return false;

    pos.do_move(pv[0], st);
    TTEntry* tte = TT.probe(pos.key(), ttHit);

    if (ttHit)
    {
        Move m = tte->move(); // Local copy to be SMP safe
        if (MoveList<LEGAL>(pos).contains(m))
            pv.push_back(m);
    }

    pos.undo_move(pv[0]);
    return pv.size() > 1;
}

void Tablebases::rank_root_moves(Position& pos, Search::RootMoves& rootMoves) {

    RootInTB = false;
    UseRule50 = bool(Options["Syzygy50MoveRule"]);
    ProbeDepth = int(Options["SyzygyProbeDepth"]);
    Cardinality = int(Options["SyzygyProbeLimit"]);
    bool dtz_available = true;

    // Tables with fewer pieces than SyzygyProbeLimit are searched with
    // ProbeDepth == DEPTH_ZERO
    if (Cardinality > MaxCardinality)
    {
        Cardinality = MaxCardinality;
        ProbeDepth = 0;
    }

    if (Cardinality >= popcount(pos.pieces()) && !pos.can_castle(ANY_CASTLING))
    {
        // Rank moves using DTZ tables
        RootInTB = root_probe(pos, rootMoves);

        if (!RootInTB)
        {
            // DTZ tables are missing; try to rank moves using WDL tables
            dtz_available = false;
            RootInTB = root_probe_wdl(pos, rootMoves);
        }
    }

    if (RootInTB)
    {
        // Sort moves according to TB rank
        std::stable_sort(rootMoves.begin(), rootMoves.end(),
                  [](const RootMove &a, const RootMove &b) { return a.tbRank > b.tbRank; } );

        // Probe during search only if DTZ is not available and we are winning
        if (dtz_available || rootMoves[0].tbScore <= VALUE_DRAW)
            Cardinality = 0;
    }
    else
    {
        // Clean up if root_probe() and root_probe_wdl() have failed
        for (auto& m : rootMoves)
            m.tbRank = 0;
    }
}

} // namespace Stockfish<|MERGE_RESOLUTION|>--- conflicted
+++ resolved
@@ -84,15 +84,9 @@
     return std::min((9 * d + 270) * d - 311 , 2145);
   }
 
-<<<<<<< HEAD
-  // Add a small random component to draw evaluations to avoid 3-fold blindness
+  // In case of draw eval prefer more complex positions
   Value value_draw(const Thread* thisThread) {
-    return VALUE_DRAW - 1 + Value(thisThread->nodes & 0x2);
-=======
-  // In case of draw eval prefer more complex positions
-  Value value_draw(Thread* thisThread) {
     return VALUE_DRAW + Value(std::clamp(int(thisThread->complexityAverage.value() - 400) / 32, -2, 2));
->>>>>>> d64e750c
   }
 
   // Skill structure is used to implement strength limit. If we have an uci_elo then
@@ -762,10 +756,6 @@
             tte->save(posKey, VALUE_NONE, ss->ttPv, BOUND_NONE, DEPTH_NONE, MOVE_NONE, eval);
     }
 
-<<<<<<< HEAD
-    thisThread->complexityAverage.update(complexity);
-
-=======
     complexity = abs(ss->staticEval - (us == WHITE ? eg_value(pos.psq_score()) : -eg_value(pos.psq_score())));
 
     thisThread->complexityAverage.update(complexity);
@@ -774,7 +764,6 @@
     if (eval == VALUE_DRAW)
         eval = value_draw(thisThread);
 
->>>>>>> d64e750c
     // Use static evaluation difference to improve quiet move ordering (~3 Elo)
     if (is_ok((ss-1)->currentMove) && !(ss-1)->inCheck && !priorCapture)
     {
