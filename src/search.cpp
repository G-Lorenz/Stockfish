/*
  Stockfish, a UCI chess playing engine derived from Glaurung 2.1
  Copyright (C) 2004-2022 The Stockfish developers (see AUTHORS file)

  Stockfish is free software: you can redistribute it and/or modify
  it under the terms of the GNU General Public License as published by
  the Free Software Foundation, either version 3 of the License, or
  (at your option) any later version.

  Stockfish is distributed in the hope that it will be useful,
  but WITHOUT ANY WARRANTY; without even the implied warranty of
  MERCHANTABILITY or FITNESS FOR A PARTICULAR PURPOSE.  See the
  GNU General Public License for more details.

  You should have received a copy of the GNU General Public License
  along with this program.  If not, see <http://www.gnu.org/licenses/>.
*/

#include <algorithm>
#include <cassert>
#include <cmath>
#include <cstring>   // For std::memset
#include <iostream>
#include <sstream>

#include "evaluate.h"
#include "misc.h"
#include "movegen.h"
#include "movepick.h"
#include "position.h"
#include "search.h"
#include "thread.h"
#include "timeman.h"
#include "tt.h"
#include "uci.h"
#include "syzygy/tbprobe.h"

namespace Stockfish {

namespace Search {

  LimitsType Limits;
}

namespace Tablebases {

  int Cardinality;
  bool RootInTB;
  bool UseRule50;
  Depth ProbeDepth;
}

namespace TB = Tablebases;

using std::string;
using Eval::evaluate;
using namespace Search;

namespace {

  // Different node types, used as a template parameter
  enum NodeType { NonPV, PV, Root };

  // Futility margin
  Value futility_margin(Depth d, bool improving) {
    return Value(168 * (d - improving));
  }

  // Reductions lookup table, initialized at startup
  int Reductions[MAX_MOVES]; // [depth or moveNumber]

  Depth reduction(bool i, Depth d, int mn, Value delta, Value rootDelta) {
    int r = Reductions[d] * Reductions[mn];
    return (r + 1463 - int(delta) * 1024 / int(rootDelta)) / 1024 + (!i && r > 1010);
  }

  constexpr int futility_move_count(bool improving, Depth depth) {
    return (3 + depth * depth) / (2 - improving);
  }

  // History and stats update bonus, based on depth
  int stat_bonus(Depth d) {
    return std::min((9 * d + 270) * d - 311 , 2145);
  }

  // Add a small random component to draw evaluations to avoid 3-fold blindness
  Value value_draw(Thread* thisThread) {
    return VALUE_DRAW + Value(2 * (thisThread->nodes & 1) - 1);
  }

  // Skill structure is used to implement strength limit. If we have an uci_elo then
  // we convert it to a suitable fractional skill level using anchoring to CCRL Elo
  // (goldfish 1.13 = 2000) and a fit through Ordo derived Elo for match (TC 60+0.6)
  // results spanning a wide range of k values.
  struct Skill {
    Skill(int skill_level, int uci_elo) {
        if (uci_elo)
            level = std::clamp(std::pow((uci_elo - 1346.6) / 143.4, 1 / 0.806), 0.0, 20.0);
        else
            level = double(skill_level);
    }
    bool enabled() const { return level < 20.0; }
    bool time_to_pick(Depth depth) const { return depth == 1 + int(level); }
    Move pick_best(size_t multiPV);

    double level;
    Move best = MOVE_NONE;
  };

  template <NodeType nodeType>
  Value search(Position& pos, Stack* ss, Value alpha, Value beta, Depth depth, bool cutNode);

  template <NodeType nodeType>
  Value qsearch(Position& pos, Stack* ss, Value alpha, Value beta, Depth depth = 0);

  Value value_to_tt(Value v, int ply);
  Value value_from_tt(Value v, int ply, int r50c);
  void update_pv(Move* pv, Move move, Move* childPv);
  void update_continuation_histories(Stack* ss, Piece pc, Square to, int bonus);
  void update_quiet_stats(const Position& pos, Stack* ss, Move move, int bonus);
  void update_all_stats(const Position& pos, Stack* ss, Move bestMove, Value bestValue, Value beta, Square prevSq,
                        Move* quietsSearched, int quietCount, Move* capturesSearched, int captureCount, Depth depth);

  // perft() is our utility to verify move generation. All the leaf nodes up
  // to the given depth are generated and counted, and the sum is returned.
  template<bool Root>
  uint64_t perft(Position& pos, Depth depth) {

    StateInfo st;
    ASSERT_ALIGNED(&st, Eval::NNUE::CacheLineSize);

    uint64_t cnt, nodes = 0;
    const bool leaf = (depth == 2);

    for (const auto& m : MoveList<LEGAL>(pos))
    {
        if (Root && depth <= 1)
            cnt = 1, nodes++;
        else
        {
            pos.do_move(m, st);
            cnt = leaf ? MoveList<LEGAL>(pos).size() : perft<false>(pos, depth - 1);
            nodes += cnt;
            pos.undo_move(m);
        }
        if (Root)
            sync_cout << UCI::move(m, pos.is_chess960()) << ": " << cnt << sync_endl;
    }
    return nodes;
  }

} // namespace


/// Search::init() is called at startup to initialize various lookup tables

void Search::init() {

  for (int i = 1; i < MAX_MOVES; ++i)
      Reductions[i] = int((20.81 + std::log(Threads.size()) / 2) * std::log(i));
}


/// Search::clear() resets search state to its initial value

void Search::clear() {

  Threads.main()->wait_for_search_finished();

  Time.availableNodes = 0;
  TT.clear();
  Threads.clear();
  Tablebases::init(Options["SyzygyPath"]); // Free mapped files
}


/// MainThread::search() is started when the program receives the UCI 'go'
/// command. It searches from the root position and outputs the "bestmove".

void MainThread::search() {

  if (Limits.perft)
  {
      nodes = perft<true>(rootPos, Limits.perft);
      sync_cout << "\nNodes searched: " << nodes << "\n" << sync_endl;
      return;
  }

  Color us = rootPos.side_to_move();
  Time.init(Limits, us, rootPos.game_ply());
  TT.new_search();

  Eval::NNUE::verify();

  if (rootMoves.empty())
  {
      rootMoves.emplace_back(MOVE_NONE);
      sync_cout << "info depth 0 score "
                << UCI::value(rootPos.checkers() ? -VALUE_MATE : VALUE_DRAW)
                << sync_endl;
  }
  else
  {
      Threads.start_searching(); // start non-main threads
      Thread::search();          // main thread start searching
  }

  // When we reach the maximum depth, we can arrive here without a raise of
  // Threads.stop. However, if we are pondering or in an infinite search,
  // the UCI protocol states that we shouldn't print the best move before the
  // GUI sends a "stop" or "ponderhit" command. We therefore simply wait here
  // until the GUI sends one of those commands.

  while (!Threads.stop && (ponder || Limits.infinite))
  {} // Busy wait for a stop or a ponder reset

  // Stop the threads if not already stopped (also raise the stop if
  // "ponderhit" just reset Threads.ponder).
  Threads.stop = true;

  // Wait until all threads have finished
  Threads.wait_for_search_finished();

  // When playing in 'nodes as time' mode, subtract the searched nodes from
  // the available ones before exiting.
  if (Limits.npmsec)
      Time.availableNodes += Limits.inc[us] - Threads.nodes_searched();

  Thread* bestThread = this;
  Skill skill = Skill(Options["Skill Level"], Options["UCI_LimitStrength"] ? int(Options["UCI_Elo"]) : 0);

  if (   int(Options["MultiPV"]) == 1
      && !Limits.depth
      && !skill.enabled()
      && rootMoves[0].pv[0] != MOVE_NONE)
      bestThread = Threads.get_best_thread();

  bestPreviousScore = bestThread->rootMoves[0].score;
  bestPreviousAverageScore = bestThread->rootMoves[0].averageScore;

  // Send again PV info if we have a new best thread
  if (bestThread != this)
      sync_cout << UCI::pv(bestThread->rootPos, bestThread->completedDepth, -VALUE_INFINITE, VALUE_INFINITE) << sync_endl;

  sync_cout << "bestmove " << UCI::move(bestThread->rootMoves[0].pv[0], rootPos.is_chess960());

  if (bestThread->rootMoves[0].pv.size() > 1 || bestThread->rootMoves[0].extract_ponder_from_tt(rootPos))
      std::cout << " ponder " << UCI::move(bestThread->rootMoves[0].pv[1], rootPos.is_chess960());

  std::cout << sync_endl;
}


/// Thread::search() is the main iterative deepening loop. It calls search()
/// repeatedly with increasing depth until the allocated thinking time has been
/// consumed, the user stops the search, or the maximum search depth is reached.

void Thread::search() {

  // To allow access to (ss-7) up to (ss+2), the stack must be oversized.
  // The former is needed to allow update_continuation_histories(ss-1, ...),
  // which accesses its argument at ss-6, also near the root.
  // The latter is needed for statScore and killer initialization.
  Stack stack[MAX_PLY+10], *ss = stack+7;
  Move  pv[MAX_PLY+1];
  Value alpha, beta, delta;
  Move  lastBestMove = MOVE_NONE;
  Depth lastBestMoveDepth = 0;
  MainThread* mainThread = (this == Threads.main() ? Threads.main() : nullptr);
  double timeReduction = 1, totBestMoveChanges = 0;
  Color us = rootPos.side_to_move();
  int iterIdx = 0;

  std::memset(ss-7, 0, 10 * sizeof(Stack));
  for (int i = 7; i > 0; i--)
      (ss-i)->continuationHistory = &this->continuationHistory[0][0][NO_PIECE][0]; // Use as a sentinel

  for (int i = 0; i <= MAX_PLY + 2; ++i)
      (ss+i)->ply = i;

  ss->pv = pv;

  bestValue = delta = alpha = -VALUE_INFINITE;
  beta = VALUE_INFINITE;

  if (mainThread)
  {
      if (mainThread->bestPreviousScore == VALUE_INFINITE)
          for (int i = 0; i < 4; ++i)
              mainThread->iterValue[i] = VALUE_ZERO;
      else
          for (int i = 0; i < 4; ++i)
              mainThread->iterValue[i] = mainThread->bestPreviousScore;
  }

  size_t multiPV = size_t(Options["MultiPV"]);
  Skill skill(Options["Skill Level"], Options["UCI_LimitStrength"] ? int(Options["UCI_Elo"]) : 0);

  // When playing with strength handicap enable MultiPV search that we will
  // use behind the scenes to retrieve a set of possible moves.
  if (skill.enabled())
      multiPV = std::max(multiPV, (size_t)4);

  multiPV = std::min(multiPV, rootMoves.size());

  complexityAverage.set(202, 1);

  trend         = SCORE_ZERO;
  optimism[ us] = Value(39);
  optimism[~us] = -optimism[us];

  int searchAgainCounter = 0;

  // Iterative deepening loop until requested to stop or the target depth is reached
  while (   ++rootDepth < MAX_PLY
         && !Threads.stop
         && !(Limits.depth && mainThread && rootDepth > Limits.depth))
  {
      // Age out PV variability metric
      if (mainThread)
          totBestMoveChanges /= 2;

      // Save the last iteration's scores before first PV line is searched and
      // all the move scores except the (new) PV are set to -VALUE_INFINITE.
      for (RootMove& rm : rootMoves)
          rm.previousScore = rm.score;

      size_t pvFirst = 0;
      pvLast = 0;

      if (!Threads.increaseDepth)
         searchAgainCounter++;

      // MultiPV loop. We perform a full root search for each PV line
      for (pvIdx = 0; pvIdx < multiPV && !Threads.stop; ++pvIdx)
      {
          if (pvIdx == pvLast)
          {
              pvFirst = pvLast;
              for (pvLast++; pvLast < rootMoves.size(); pvLast++)
                  if (rootMoves[pvLast].tbRank != rootMoves[pvFirst].tbRank)
                      break;
          }

          // Reset UCI info selDepth for each depth and each PV line
          selDepth = 0;

          // Reset aspiration window starting size
          if (rootDepth >= 4)
          {
              Value prev = rootMoves[pvIdx].averageScore;
              delta = Value(16) + int(prev) * prev / 19178;
              alpha = std::max(prev - delta,-VALUE_INFINITE);
              beta  = std::min(prev + delta, VALUE_INFINITE);

              // Adjust trend and optimism based on root move's previousScore
              int tr = sigmoid(prev, 3, 8, 90, 125, 1);
              trend = (us == WHITE ?  make_score(tr, tr / 2)
                                   : -make_score(tr, tr / 2));

              int opt = sigmoid(prev, 8, 17, 144, 13966, 183);
              optimism[ us] = Value(opt);
              optimism[~us] = -optimism[us];
          }

          // Start with a small aspiration window and, in the case of a fail
          // high/low, re-search with a bigger window until we don't fail
          // high/low anymore.
          int failedHighCnt = 0;
          while (true)
          {
              Depth adjustedDepth = std::max(1, rootDepth - failedHighCnt - searchAgainCounter);
              bestValue = Stockfish::search<Root>(rootPos, ss, alpha, beta, adjustedDepth, false);

              // Bring the best move to the front. It is critical that sorting
              // is done with a stable algorithm because all the values but the
              // first and eventually the new best one are set to -VALUE_INFINITE
              // and we want to keep the same order for all the moves except the
              // new PV that goes to the front. Note that in case of MultiPV
              // search the already searched PV lines are preserved.
              std::stable_sort(rootMoves.begin() + pvIdx, rootMoves.begin() + pvLast);

              // If search has been stopped, we break immediately. Sorting is
              // safe because RootMoves is still valid, although it refers to
              // the previous iteration.
              if (Threads.stop)
                  break;

              // When failing high/low give some update (without cluttering
              // the UI) before a re-search.
              if (   mainThread
                  && multiPV == 1
                  && (bestValue <= alpha || bestValue >= beta)
                  && Time.elapsed() > 3000)
                  sync_cout << UCI::pv(rootPos, rootDepth, alpha, beta) << sync_endl;

              // In case of failing low/high increase aspiration window and
              // re-search, otherwise exit the loop.
              if (bestValue <= alpha)
              {
                  beta = (alpha + beta) / 2;
                  alpha = std::max(bestValue - delta, -VALUE_INFINITE);

                  failedHighCnt = 0;
                  if (mainThread)
                      mainThread->stopOnPonderhit = false;
              }
              else if (bestValue >= beta)
              {
                  beta = std::min(bestValue + delta, VALUE_INFINITE);
                  ++failedHighCnt;
              }
              else
                  break;

              delta += delta / 4 + 2;

              assert(alpha >= -VALUE_INFINITE && beta <= VALUE_INFINITE);
          }

          // Sort the PV lines searched so far and update the GUI
          std::stable_sort(rootMoves.begin() + pvFirst, rootMoves.begin() + pvIdx + 1);

          if (    mainThread
              && (Threads.stop || pvIdx + 1 == multiPV || Time.elapsed() > 3000))
              sync_cout << UCI::pv(rootPos, rootDepth, alpha, beta) << sync_endl;
      }

      if (!Threads.stop)
          completedDepth = rootDepth;

      if (rootMoves[0].pv[0] != lastBestMove) {
         lastBestMove = rootMoves[0].pv[0];
         lastBestMoveDepth = rootDepth;
      }

      // Have we found a "mate in x"?
      if (   Limits.mate
          && bestValue >= VALUE_MATE_IN_MAX_PLY
          && VALUE_MATE - bestValue <= 2 * Limits.mate)
          Threads.stop = true;

      if (!mainThread)
          continue;

      // If skill level is enabled and time is up, pick a sub-optimal best move
      if (skill.enabled() && skill.time_to_pick(rootDepth))
          skill.pick_best(multiPV);

      // Use part of the gained time from a previous stable move for the current move
      for (Thread* th : Threads)
      {
          totBestMoveChanges += th->bestMoveChanges;
          th->bestMoveChanges = 0;
      }

      // Do we have time for the next iteration? Can we stop searching now?
      if (    Limits.use_time_management()
          && !Threads.stop
          && !mainThread->stopOnPonderhit)
      {
          double fallingEval = (69 + 12 * (mainThread->bestPreviousAverageScore - bestValue)
                                    +  6 * (mainThread->iterValue[iterIdx] - bestValue)) / 781.4;
          fallingEval = std::clamp(fallingEval, 0.5, 1.5);

          // If the bestMove is stable over several iterations, reduce time accordingly
          timeReduction = lastBestMoveDepth + 10 < completedDepth ? 1.63 : 0.73;
          double reduction = (1.56 + mainThread->previousTimeReduction) / (2.20 * timeReduction);
          double bestMoveInstability = 1.073 + std::max(1.0, 2.25 - 9.9 / rootDepth)
                                              * totBestMoveChanges / Threads.size();
          int complexity = mainThread->complexityAverage.value();
          double complexPosition = std::clamp(1.0 + (complexity - 326) / 1618.1, 0.5, 1.5);

          double totalTime = Time.optimum() * fallingEval * reduction * bestMoveInstability * complexPosition;

          // Cap used time in case of a single legal move for a better viewer experience in tournaments
          // yielding correct scores and sufficiently fast moves.
          if (rootMoves.size() == 1)
              totalTime = std::min(500.0, totalTime);

          // Stop the search if we have exceeded the totalTime
          if (Time.elapsed() > totalTime)
          {
              // If we are allowed to ponder do not stop the search now but
              // keep pondering until the GUI sends "ponderhit" or "stop".
              if (mainThread->ponder)
                  mainThread->stopOnPonderhit = true;
              else
                  Threads.stop = true;
          }
          else if (   Threads.increaseDepth
                   && !mainThread->ponder
                   && Time.elapsed() > totalTime * 0.43)
                   Threads.increaseDepth = false;
          else
                   Threads.increaseDepth = true;
      }

      mainThread->iterValue[iterIdx] = bestValue;
      iterIdx = (iterIdx + 1) & 3;
  }

  if (!mainThread)
      return;

  mainThread->previousTimeReduction = timeReduction;

  // If skill level is enabled, swap best PV line with the sub-optimal one
  if (skill.enabled())
      std::swap(rootMoves[0], *std::find(rootMoves.begin(), rootMoves.end(),
                skill.best ? skill.best : skill.pick_best(multiPV)));
}


namespace {

  // search<>() is the main search function for both PV and non-PV nodes

  template <NodeType nodeType>
  Value search(Position& pos, Stack* ss, Value alpha, Value beta, Depth depth, bool cutNode) {

    constexpr bool PvNode = nodeType != NonPV;
    constexpr bool rootNode = nodeType == Root;
    const Depth maxNextDepth = rootNode ? depth : depth + 1;

    // Check if we have an upcoming move which draws by repetition, or
    // if the opponent had an alternative move earlier to this position.
    if (   !rootNode
        && pos.rule50_count() >= 3
        && alpha < VALUE_DRAW
        && pos.has_game_cycle(ss->ply))
    {
        alpha = value_draw(pos.this_thread());
        if (alpha >= beta)
            return alpha;
    }

    // Dive into quiescence search when the depth reaches zero
    if (depth <= 0)
        return qsearch<PvNode ? PV : NonPV>(pos, ss, alpha, beta);

    assert(-VALUE_INFINITE <= alpha && alpha < beta && beta <= VALUE_INFINITE);
    assert(PvNode || (alpha == beta - 1));
    assert(0 < depth && depth < MAX_PLY);
    assert(!(PvNode && cutNode));

    Move pv[MAX_PLY+1], capturesSearched[32], quietsSearched[64];
    StateInfo st;
    ASSERT_ALIGNED(&st, Eval::NNUE::CacheLineSize);

    TTEntry* tte;
    Key posKey;
    Move ttMove, move, excludedMove, bestMove;
    Depth extension, newDepth;
    Value bestValue, value, ttValue, eval, maxValue, probCutBeta;
    bool givesCheck, improving, didLMR, priorCapture;
<<<<<<< HEAD
    bool captureOrPromotion, doFullDepthSearch, moveCountPruning, ttCapture, ttCaptureOrPromotion;
=======
    bool capture, captureOrPromotion, doFullDepthSearch, moveCountPruning, ttCapture;
>>>>>>> eae144a5
    Piece movedPiece;
    int moveCount, captureCount, quietCount, bestMoveCount, improvement, complexity;

    // Step 1. Initialize node
    Thread* thisThread = pos.this_thread();
    ss->inCheck        = pos.checkers();
    priorCapture       = pos.captured_piece();
    Color us           = pos.side_to_move();
    moveCount          = bestMoveCount = captureCount = quietCount = ss->moveCount = 0;
    bestValue          = -VALUE_INFINITE;
    maxValue           = VALUE_INFINITE;

    // Check for the available remaining time
    if (thisThread == Threads.main())
        static_cast<MainThread*>(thisThread)->check_time();

    // Used to send selDepth info to GUI (selDepth counts from 1, ply from 0)
    if (PvNode && thisThread->selDepth < ss->ply + 1)
        thisThread->selDepth = ss->ply + 1;

    if (!rootNode)
    {
        // Step 2. Check for aborted search and immediate draw
        if (   Threads.stop.load(std::memory_order_relaxed)
            || pos.is_draw(ss->ply)
            || ss->ply >= MAX_PLY)
            return (ss->ply >= MAX_PLY && !ss->inCheck) ? evaluate(pos)
                                                        : value_draw(pos.this_thread());

        // Step 3. Mate distance pruning. Even if we mate at the next move our score
        // would be at best mate_in(ss->ply+1), but if alpha is already bigger because
        // a shorter mate was found upward in the tree then there is no need to search
        // because we will never beat the current alpha. Same logic but with reversed
        // signs applies also in the opposite condition of being mated instead of giving
        // mate. In this case return a fail-high score.
        alpha = std::max(mated_in(ss->ply), alpha);
        beta = std::min(mate_in(ss->ply+1), beta);
        if (alpha >= beta)
            return alpha;
    }
    else
        thisThread->rootDelta = beta - alpha;

    assert(0 <= ss->ply && ss->ply < MAX_PLY);

    (ss+1)->ttPv         = false;
    (ss+1)->excludedMove = bestMove = MOVE_NONE;
    (ss+2)->killers[0]   = (ss+2)->killers[1] = MOVE_NONE;
    ss->doubleExtensions = (ss-1)->doubleExtensions;
    ss->depth            = depth;
    Square prevSq        = to_sq((ss-1)->currentMove);

    // Initialize statScore to zero for the grandchildren of the current position.
    // So statScore is shared between all grandchildren and only the first grandchild
    // starts with statScore = 0. Later grandchildren start with the last calculated
    // statScore of the previous grandchild. This influences the reduction rules in
    // LMR which are based on the statScore of parent position.
    if (!rootNode)
        (ss+2)->statScore = 0;

    // Step 4. Transposition table lookup. We don't want the score of a partial
    // search to overwrite a previous full search TT value, so we use a different
    // position key in case of an excluded move.
    excludedMove = ss->excludedMove;
    posKey = excludedMove == MOVE_NONE ? pos.key() : pos.key() ^ make_key(excludedMove);
    tte = TT.probe(posKey, ss->ttHit);
    ttValue = ss->ttHit ? value_from_tt(tte->value(), ss->ply, pos.rule50_count()) : VALUE_NONE;
    ttMove =  rootNode ? thisThread->rootMoves[thisThread->pvIdx].pv[0]
            : ss->ttHit    ? tte->move() : MOVE_NONE;
    ttCapture = ttMove && pos.capture(ttMove);
    ttCaptureOrPromotion = ttMove && pos.capture_or_promotion(ttMove);
    if (!excludedMove)
        ss->ttPv = PvNode || (ss->ttHit && tte->is_pv());

    // At non-PV nodes we check for an early TT cutoff
    if (  !PvNode
        && ss->ttHit
        && tte->depth() > depth - (thisThread->id() % 2 == 1)
        && ttValue != VALUE_NONE // Possible in case of TT access race
        && (ttValue >= beta ? (tte->bound() & BOUND_LOWER)
                            : (tte->bound() & BOUND_UPPER)))
    {
        // If ttMove is quiet, update move sorting heuristics on TT hit (~1 Elo)
        if (ttMove)
        {
            if (ttValue >= beta)
            {
                // Bonus for a quiet ttMove that fails high (~3 Elo)
                if (!ttCaptureOrPromotion)
                    update_quiet_stats(pos, ss, ttMove, stat_bonus(depth));

                // Extra penalty for early quiet moves of the previous ply (~0 Elo)
                if ((ss-1)->moveCount <= 2 && !priorCapture)
                    update_continuation_histories(ss-1, pos.piece_on(prevSq), prevSq, -stat_bonus(depth + 1));
            }
            // Penalty for a quiet ttMove that fails low (~1 Elo)
            else if (!ttCaptureOrPromotion)
            {
                int penalty = -stat_bonus(depth);
                thisThread->mainHistory[us][from_to(ttMove)] << penalty;
                update_continuation_histories(ss, pos.moved_piece(ttMove), to_sq(ttMove), penalty);
            }
        }

        // Partial workaround for the graph history interaction problem
        // For high rule50 counts don't produce transposition table cutoffs.
        if (pos.rule50_count() < 90)
            return ttValue;
    }

    // Step 5. Tablebases probe
    if (!rootNode && TB::Cardinality)
    {
        int piecesCount = pos.count<ALL_PIECES>();

        if (    piecesCount <= TB::Cardinality
            && (piecesCount <  TB::Cardinality || depth >= TB::ProbeDepth)
            &&  pos.rule50_count() == 0
            && !pos.can_castle(ANY_CASTLING))
        {
            TB::ProbeState err;
            TB::WDLScore wdl = Tablebases::probe_wdl(pos, &err);

            // Force check of time on the next occasion
            if (thisThread == Threads.main())
                static_cast<MainThread*>(thisThread)->callsCnt = 0;

            if (err != TB::ProbeState::FAIL)
            {
                thisThread->tbHits.fetch_add(1, std::memory_order_relaxed);

                int drawScore = TB::UseRule50 ? 1 : 0;

                // use the range VALUE_MATE_IN_MAX_PLY to VALUE_TB_WIN_IN_MAX_PLY to score
                value =  wdl < -drawScore ? VALUE_MATED_IN_MAX_PLY + ss->ply + 1
                       : wdl >  drawScore ? VALUE_MATE_IN_MAX_PLY - ss->ply - 1
                                          : VALUE_DRAW + 2 * wdl * drawScore;

                Bound b =  wdl < -drawScore ? BOUND_UPPER
                         : wdl >  drawScore ? BOUND_LOWER : BOUND_EXACT;

                if (    b == BOUND_EXACT
                    || (b == BOUND_LOWER ? value >= beta : value <= alpha))
                {
                    tte->save(posKey, value_to_tt(value, ss->ply), ss->ttPv, b,
                              std::min(MAX_PLY - 1, depth + 6),
                              MOVE_NONE, VALUE_NONE);

                    return value;
                }

                if (PvNode)
                {
                    if (b == BOUND_LOWER)
                        bestValue = value, alpha = std::max(alpha, bestValue);
                    else
                        maxValue = value;
                }
            }
        }
    }

    CapturePieceToHistory& captureHistory = thisThread->captureHistory;

    // Step 6. Static evaluation of the position
    if (ss->inCheck)
    {
        // Skip early pruning when in check
        ss->staticEval = eval = VALUE_NONE;
        improving = false;
        improvement = 0;
        complexity = 0;
        goto moves_loop;
    }
    else if (ss->ttHit)
    {
        // Never assume anything about values stored in TT
        ss->staticEval = eval = tte->eval();
        if (eval == VALUE_NONE)
            ss->staticEval = eval = evaluate(pos);

        // Randomize draw evaluation
        if (eval == VALUE_DRAW)
            eval = value_draw(thisThread);

        // ttValue can be used as a better position evaluation (~4 Elo)
        if (    ttValue != VALUE_NONE
            && (tte->bound() & (ttValue > eval ? BOUND_LOWER : BOUND_UPPER)))
            eval = ttValue;
    }
    else
    {
        ss->staticEval = eval = evaluate(pos);

        // Save static evaluation into transposition table
        if (!excludedMove)
            tte->save(posKey, VALUE_NONE, ss->ttPv, BOUND_NONE, DEPTH_NONE, MOVE_NONE, eval);
    }

    // Use static evaluation difference to improve quiet move ordering (~3 Elo)
    if (is_ok((ss-1)->currentMove) && !(ss-1)->inCheck && !priorCapture)
    {
        int bonus = std::clamp(-16 * int((ss-1)->staticEval + ss->staticEval), -2000, 2000);
        thisThread->mainHistory[~us][from_to((ss-1)->currentMove)] << bonus;
    }

    // Set up the improvement variable, which is the difference between the current
    // static evaluation and the previous static evaluation at our turn (if we were
    // in check at our previous move we look at the move prior to it). The improvement
    // margin and the improving flag are used in various pruning heuristics.
    improvement =   (ss-2)->staticEval != VALUE_NONE ? ss->staticEval - (ss-2)->staticEval
                  : (ss-4)->staticEval != VALUE_NONE ? ss->staticEval - (ss-4)->staticEval
                  :                                    175;

    improving = improvement > 0;
    complexity = abs(ss->staticEval - (us == WHITE ? eg_value(pos.psq_score()) : -eg_value(pos.psq_score())));

    thisThread->complexityAverage.update(complexity);

    // Step 7. Razoring.
    // If eval is really low check with qsearch if it can exceed alpha, if it can't,
    // return a fail low.
    if (   !PvNode
        && depth <= 7
        && eval < alpha - 348 - 258 * depth * depth)
    {
        value = qsearch<NonPV>(pos, ss, alpha - 1, alpha);
        if (value < alpha)
            return value;
    }

    // Step 8. Futility pruning: child node (~25 Elo).
    // The depth condition is important for mate finding.
    if (   !ss->ttPv
        &&  depth < 8
        &&  eval - futility_margin(depth, improving) - (ss-1)->statScore / 256 >= beta
        &&  eval >= beta
        &&  eval < 26305) // larger than VALUE_KNOWN_WIN, but smaller than TB wins.
        return eval;

    // Step 9. Null move search with verification search (~22 Elo)
    if (   !PvNode
        && (ss-1)->currentMove != MOVE_NULL
        && (ss-1)->statScore < 14695
        &&  eval >= beta
        &&  eval >= ss->staticEval
        &&  ss->staticEval >= beta - 15 * depth - improvement / 15 + 198 + complexity / 28
        && !excludedMove
        &&  pos.non_pawn_material(us)
        && (ss->ply >= thisThread->nmpMinPly || us != thisThread->nmpColor))
    {
        assert(eval - beta >= 0);

        // Null move dynamic reduction based on depth, eval and complexity of position
        Depth R = std::min(int(eval - beta) / 147, 5) + depth / 3 + 4 - (complexity > 753);

        ss->currentMove = MOVE_NULL;
        ss->continuationHistory = &thisThread->continuationHistory[0][0][NO_PIECE][0];

        pos.do_null_move(st);

        Value nullValue = -search<NonPV>(pos, ss+1, -beta, -beta+1, depth-R, !cutNode);

        pos.undo_null_move();

        if (nullValue >= beta)
        {
            // Do not return unproven mate or TB scores
            if (nullValue >= VALUE_TB_WIN_IN_MAX_PLY)
                nullValue = beta;

            if (thisThread->nmpMinPly || (abs(beta) < VALUE_KNOWN_WIN && depth < 14))
                return nullValue;

            assert(!thisThread->nmpMinPly); // Recursive verification is not allowed

            // Do verification search at high depths, with null move pruning disabled
            // for us, until ply exceeds nmpMinPly.
            thisThread->nmpMinPly = ss->ply + 3 * (depth-R) / 4;
            thisThread->nmpColor = us;

            Value v = search<NonPV>(pos, ss, beta-1, beta, depth-R, false);

            thisThread->nmpMinPly = 0;

            if (v >= beta)
                return nullValue;
        }
    }

    probCutBeta = beta + 179 - 46 * improving;

    // Step 10. ProbCut (~4 Elo)
    // If we have a good enough capture and a reduced search returns a value
    // much above beta, we can (almost) safely prune the previous move.
    if (   !PvNode
        &&  depth > 4
        &&  abs(beta) < VALUE_TB_WIN_IN_MAX_PLY
        // if value from transposition table is lower than probCutBeta, don't attempt probCut
        // there and in further interactions with transposition table cutoff depth is set to depth - 3
        // because probCut search has depth set to depth - 4 but we also do a move before it
        // so effective depth is equal to depth - 3
        && !(   ss->ttHit
             && tte->depth() >= depth - 3
             && ttValue != VALUE_NONE
             && ttValue < probCutBeta))
    {
        assert(probCutBeta < VALUE_INFINITE);

        MovePicker mp(pos, ttMove, probCutBeta - ss->staticEval, depth - 3, &captureHistory);
        bool ttPv = ss->ttPv;
        ss->ttPv = false;

        while ((move = mp.next_move()) != MOVE_NONE)
            if (move != excludedMove && pos.legal(move))
            {
                assert(pos.capture_or_promotion(move));

                captureOrPromotion = true;

                ss->currentMove = move;
                ss->continuationHistory = &thisThread->continuationHistory[ss->inCheck]
                                                                          [captureOrPromotion]
                                                                          [pos.moved_piece(move)]
                                                                          [to_sq(move)];

                pos.do_move(move, st);

                // Perform a preliminary qsearch to verify that the move holds
                value = -qsearch<NonPV>(pos, ss+1, -probCutBeta, -probCutBeta+1);

                // If the qsearch held, perform the regular search
                if (value >= probCutBeta)
                    value = -search<NonPV>(pos, ss+1, -probCutBeta, -probCutBeta+1, depth - 4, !cutNode);

                pos.undo_move(move);

                if (value >= probCutBeta)
                {
                    // if transposition table doesn't have equal or more deep info write probCut data into it
                    if ( !(ss->ttHit
                       && tte->depth() >= depth - 3
                       && ttValue != VALUE_NONE))
                        tte->save(posKey, value_to_tt(value, ss->ply), ttPv,
                            BOUND_LOWER,
                            depth - 3, move, ss->staticEval);
                    return value;
                }
            }
         ss->ttPv = ttPv;
    }

    // Step 11. If the position is not in TT, decrease depth by 2 or 1 depending on node type (~3 Elo)
    if (   PvNode
        && depth >= 3
        && !ttMove)
        depth -= 2;

    if (   cutNode
        && depth >= 8
        && !ttMove)
        depth--;

moves_loop: // When in check, search starts here

    // Step 12. A small Probcut idea, when we are in check (~0 Elo)
    probCutBeta = beta + 481;
    if (   ss->inCheck
        && !PvNode
        && depth >= 2
        && ttCapture
        && (tte->bound() & BOUND_LOWER)
        && tte->depth() >= depth - 3
        && ttValue >= probCutBeta
        && abs(ttValue) <= VALUE_KNOWN_WIN
        && abs(beta) <= VALUE_KNOWN_WIN
       )
        return probCutBeta;


    const PieceToHistory* contHist[] = { (ss-1)->continuationHistory, (ss-2)->continuationHistory,
                                          nullptr                   , (ss-4)->continuationHistory,
                                          nullptr                   , (ss-6)->continuationHistory };

    Move countermove = thisThread->counterMoves[pos.piece_on(prevSq)][prevSq];

    MovePicker mp(pos, ttMove, depth, &thisThread->mainHistory,
                                      &captureHistory,
                                      contHist,
                                      countermove,
                                      ss->killers);

    value = bestValue;
    moveCountPruning = false;

    // Indicate PvNodes that will probably fail low if the node was searched
    // at a depth equal or greater than the current depth, and the result of this search was a fail low.
    bool likelyFailLow =    PvNode
                         && ttMove
                         && (tte->bound() & BOUND_UPPER)
                         && tte->depth() >= depth;

    // Step 13. Loop through all pseudo-legal moves until no moves remain
    // or a beta cutoff occurs.
    while ((move = mp.next_move(moveCountPruning)) != MOVE_NONE)
    {
      assert(is_ok(move));

      if (move == excludedMove)
          continue;

      // At root obey the "searchmoves" option and skip moves not listed in Root
      // Move List. As a consequence any illegal move is also skipped. In MultiPV
      // mode we also skip PV moves which have been already searched and those
      // of lower "TB rank" if we are in a TB root position.
      if (rootNode && !std::count(thisThread->rootMoves.begin() + thisThread->pvIdx,
                                  thisThread->rootMoves.begin() + thisThread->pvLast, move))
          continue;

      // Check for legality
      if (!rootNode && !pos.legal(move))
          continue;

      ss->moveCount = ++moveCount;

      if (rootNode && thisThread == Threads.main() && Time.elapsed() > 3000)
          sync_cout << "info depth " << depth
                    << " currmove " << UCI::move(move, pos.is_chess960())
                    << " currmovenumber " << moveCount + thisThread->pvIdx << sync_endl;
      if (PvNode)
          (ss+1)->pv = nullptr;

      extension = 0;
      capture = pos.capture(move);
      captureOrPromotion = pos.capture_or_promotion(move);
      movedPiece = pos.moved_piece(move);
      givesCheck = pos.gives_check(move);

      // Calculate new depth for this move
      newDepth = depth - 1;

      Value delta = beta - alpha;

      // Step 14. Pruning at shallow depth (~98 Elo). Depth conditions are important for mate finding.
      if (  !rootNode
          && pos.non_pawn_material(us)
          && bestValue > VALUE_TB_LOSS_IN_MAX_PLY)
      {
          // Skip quiet moves if movecount exceeds our FutilityMoveCount threshold (~7 Elo)
          moveCountPruning = moveCount >= futility_move_count(improving, depth);

          // Reduced depth of the next LMR search
          int lmrDepth = std::max(newDepth - reduction(improving, depth, moveCount, delta, thisThread->rootDelta), 0);

          if (   capture
              || givesCheck)
          {
              // Futility pruning for captures (~0 Elo)
              if (   !pos.empty(to_sq(move))
                  && !givesCheck
                  && !PvNode
                  && lmrDepth < 6
                  && !ss->inCheck
                  && ss->staticEval + 281 + 179 * lmrDepth + PieceValue[EG][pos.piece_on(to_sq(move))]
                   + captureHistory[movedPiece][to_sq(move)][type_of(pos.piece_on(to_sq(move)))] / 6 < alpha)
                  continue;

              // SEE based pruning (~9 Elo)
              if (!pos.see_ge(move, Value(-203) * depth))
                  continue;
          }
          else
          {
              int history =   (*contHist[0])[movedPiece][to_sq(move)]
                            + (*contHist[1])[movedPiece][to_sq(move)]
                            + (*contHist[3])[movedPiece][to_sq(move)];

              // Continuation history based pruning (~2 Elo)
              if (   lmrDepth < 5
                  && history < -3875 * (depth - 1))
                  continue;

              history += thisThread->mainHistory[us][from_to(move)];

              // Futility pruning: parent node (~9 Elo)
              if (   !ss->inCheck
                  && lmrDepth < 11
                  && ss->staticEval + 122 + 138 * lmrDepth + history / 60 <= alpha)
                  continue;

              // Prune moves with negative SEE (~3 Elo)
              if (!pos.see_ge(move, Value(-25 * lmrDepth * lmrDepth - 20 * lmrDepth)))
                  continue;
          }
      }

      // Step 15. Extensions (~66 Elo)
      // We take care to not overdo to avoid search getting stuck.
      if (ss->ply < thisThread->rootDepth * 2)
      {
          // Singular extension search (~58 Elo). If all moves but one fail low on a
          // search of (alpha-s, beta-s), and just one fails high on (alpha, beta),
          // then that move is singular and should be extended. To verify this we do
          // a reduced search on all the other moves but the ttMove and if the
          // result is lower than ttValue minus a margin, then we will extend the ttMove.
          if (   !rootNode
              &&  depth >= 4 + 2 * (PvNode && tte->is_pv())
              &&  move == ttMove
              && !excludedMove // Avoid recursive singular search
           /* &&  ttValue != VALUE_NONE Already implicit in the next condition */
              &&  abs(ttValue) < VALUE_KNOWN_WIN
              && (tte->bound() & BOUND_LOWER)
              &&  tte->depth() >= depth - 3)
          {
              Value singularBeta = ttValue - 3 * depth;
              Depth singularDepth = (depth - 1) / 2;

              ss->excludedMove = move;
              value = search<NonPV>(pos, ss, singularBeta - 1, singularBeta, singularDepth, cutNode);
              ss->excludedMove = MOVE_NONE;

              if (value < singularBeta)
              {
                  extension = 1;

                  // Avoid search explosion by limiting the number of double extensions
                  if (  !PvNode
                      && value < singularBeta - 26
                      && ss->doubleExtensions <= 8)
                      extension = 2;
              }

              // Multi-cut pruning
              // Our ttMove is assumed to fail high, and now we failed high also on a reduced
              // search without the ttMove. So we assume this expected Cut-node is not singular,
              // that multiple moves fail high, and we can prune the whole subtree by returning
              // a soft bound.
              else if (singularBeta >= beta)
                  return singularBeta;

              // If the eval of ttMove is greater than beta, we reduce it (negative extension)
              else if (ttValue >= beta)
                  extension = -2;
          }

          // Check extensions (~1 Elo)
          else if (   givesCheck
                   && depth > 9
                   && abs(ss->staticEval) > 71)
              extension = 1;

          // Quiet ttMove extensions (~0 Elo)
          else if (   PvNode
                   && move == ttMove
                   && move == ss->killers[0]
                   && (*contHist[0])[movedPiece][to_sq(move)] >= 5491)
              extension = 1;
      }

      // Add extension to new depth
      newDepth += extension;
      ss->doubleExtensions = (ss-1)->doubleExtensions + (extension == 2);

      // Speculative prefetch as early as possible
      prefetch(TT.first_entry(pos.key_after(move)));

      // Update the current move (this must be done after singular extension search)
      ss->currentMove = move;
      ss->continuationHistory = &thisThread->continuationHistory[ss->inCheck]
                                                                [captureOrPromotion]
                                                                [movedPiece]
                                                                [to_sq(move)];

      // Step 16. Make the move
      pos.do_move(move, st, givesCheck);

      bool doDeeperSearch = false;

      // Step 17. Late moves reduction / extension (LMR, ~98 Elo)
      // We use various heuristics for the sons of a node after the first son has
      // been searched. In general we would like to reduce them, but there are many
      // cases where we extend a son if it has good chances to be "interesting".
      if (    depth >= 2
          &&  moveCount > 1 + (PvNode && ss->ply <= 1)
          && (   !ss->ttPv
              || !capture
              || (cutNode && (ss-1)->moveCount > 1)))
      {
          Depth r = reduction(improving, depth, moveCount, delta, thisThread->rootDelta);

          // Decrease reduction at some PvNodes (~2 Elo)
          if (   PvNode
              && bestMoveCount <= 3)
              r--;

          // Decrease reduction if position is or has been on the PV
          // and node is not likely to fail low. (~3 Elo)
          if (   ss->ttPv
              && !likelyFailLow)
              r -= 2;

          // Decrease reduction if opponent's move count is high (~1 Elo)
          if ((ss-1)->moveCount > 7)
              r--;

          // Increase reduction for cut nodes (~3 Elo)
          if (cutNode && move != ss->killers[0])
              r += 2;

          // Increase reduction if ttMove is a capture (~3 Elo)
          if (ttCapture)
              r++;

          // Decrease reduction at PvNodes if bestvalue
          // is vastly different from static evaluation
          if (PvNode && !ss->inCheck && abs(ss->staticEval - bestValue) > 250)
              r--;

          ss->statScore =  thisThread->mainHistory[us][from_to(move)]
                         + (*contHist[0])[movedPiece][to_sq(move)]
                         + (*contHist[1])[movedPiece][to_sq(move)]
                         + (*contHist[3])[movedPiece][to_sq(move)]
                         - 4334;

          // Decrease/increase reduction for moves with a good/bad history (~30 Elo)
          r -= ss->statScore / 15914;

          // In general we want to cap the LMR depth search at newDepth. But if reductions
          // are really negative and movecount is low, we allow this move to be searched
          // deeper than the first move (this may lead to hidden double extensions).
          int deeper =   r >= -1                   ? 0
                       : moveCount <= 4            ? 2
                       : PvNode && depth > 4       ? 1
                       : cutNode && moveCount <= 8 ? 1
                       :                             0;

          Depth d = std::clamp(newDepth - r, 1, newDepth + deeper);

          value = -search<NonPV>(pos, ss+1, -(alpha+1), -alpha, d, true);

          // If the son is reduced and fails high it will be re-searched at full depth
          doFullDepthSearch = value > alpha && d < newDepth;
          doDeeperSearch = value > (alpha + 78 + 11 * (newDepth - d));
          didLMR = true;
      }
      else
      {
          doFullDepthSearch = !PvNode || moveCount > 1;
          didLMR = false;
      }

      // Step 18. Full depth search when LMR is skipped or fails high
      if (doFullDepthSearch)
      {
          value = -search<NonPV>(pos, ss+1, -(alpha+1), -alpha, newDepth + doDeeperSearch, !cutNode);

          // If the move passed LMR update its stats
          if (didLMR)
          {
              int bonus = value > alpha ?  stat_bonus(newDepth)
                                        : -stat_bonus(newDepth);

              if (captureOrPromotion)
                  bonus /= 6;

              update_continuation_histories(ss, movedPiece, to_sq(move), bonus);
          }
      }

      // For PV nodes only, do a full PV search on the first move or after a fail
      // high (in the latter case search only if value < beta), otherwise let the
      // parent node fail low with value <= alpha and try another move.
      if (PvNode && (moveCount == 1 || (value > alpha && (rootNode || value < beta))))
      {
          (ss+1)->pv = pv;
          (ss+1)->pv[0] = MOVE_NONE;

          value = -search<PV>(pos, ss+1, -beta, -alpha,
                              std::min(maxNextDepth, newDepth), false);
      }

      // Step 19. Undo move
      pos.undo_move(move);

      assert(value > -VALUE_INFINITE && value < VALUE_INFINITE);

      // Step 20. Check for a new best move
      // Finished searching the move. If a stop occurred, the return value of
      // the search cannot be trusted, and we return immediately without
      // updating best move, PV and TT.
      if (Threads.stop.load(std::memory_order_relaxed))
          return VALUE_ZERO;

      if (rootNode)
      {
          RootMove& rm = *std::find(thisThread->rootMoves.begin(),
                                    thisThread->rootMoves.end(), move);

          rm.averageScore = rm.averageScore != -VALUE_INFINITE ? (2 * value + rm.averageScore) / 3 : value;

          // PV move or new best move?
          if (moveCount == 1 || value > alpha)
          {
              rm.score = value;
              rm.selDepth = thisThread->selDepth;
              rm.pv.resize(1);

              assert((ss+1)->pv);

              for (Move* m = (ss+1)->pv; *m != MOVE_NONE; ++m)
                  rm.pv.push_back(*m);

              // We record how often the best move has been changed in each iteration.
              // This information is used for time management. In MultiPV mode,
              // we must take care to only do this for the first PV line.
              if (   moveCount > 1
                  && !thisThread->pvIdx)
                  ++thisThread->bestMoveChanges;
          }
          else
              // All other moves but the PV are set to the lowest value: this
              // is not a problem when sorting because the sort is stable and the
              // move position in the list is preserved - just the PV is pushed up.
              rm.score = -VALUE_INFINITE;
      }

      if (value > bestValue)
      {
          bestValue = value;

          if (value > alpha)
          {
              bestMove = move;

              if (PvNode && !rootNode) // Update pv even in fail-high case
                  update_pv(ss->pv, move, (ss+1)->pv);

              if (PvNode && value < beta) // Update alpha! Always alpha < beta
              {
                  alpha = value;
                  bestMoveCount++;
              }
              else
              {
                  assert(value >= beta); // Fail high
                  break;
              }
          }
      }

      // If the move is worse than some previously searched move, remember it to update its stats later
      if (move != bestMove)
      {
          if (captureOrPromotion && captureCount < 32)
              capturesSearched[captureCount++] = move;

          else if (!captureOrPromotion && quietCount < 64)
              quietsSearched[quietCount++] = move;
      }
    }

    // The following condition would detect a stop only after move loop has been
    // completed. But in this case bestValue is valid because we have fully
    // searched our subtree, and we can anyhow save the result in TT.
    /*
       if (Threads.stop)
        return VALUE_DRAW;
    */

    // Step 21. Check for mate and stalemate
    // All legal moves have been searched and if there are no legal moves, it
    // must be a mate or a stalemate. If we are in a singular extension search then
    // return a fail low score.

    assert(moveCount || !ss->inCheck || excludedMove || !MoveList<LEGAL>(pos).size());

    if (!moveCount)
        bestValue = excludedMove ? alpha :
                    ss->inCheck  ? mated_in(ss->ply)
                                 : VALUE_DRAW;

    // If there is a move which produces search value greater than alpha we update stats of searched moves
    else if (bestMove)
        update_all_stats(pos, ss, bestMove, bestValue, beta, prevSq,
                         quietsSearched, quietCount, capturesSearched, captureCount, depth);

    // Bonus for prior countermove that caused the fail low
    else if (   (depth >= 4 || PvNode)
             && !priorCapture)
    {
        //Assign extra bonus if current node is PvNode or cutNode
        //or fail low was really bad
        bool extraBonus =    PvNode
                          || cutNode
                          || bestValue < alpha - 70 * depth;

        update_continuation_histories(ss-1, pos.piece_on(prevSq), prevSq, stat_bonus(depth) * (1 + extraBonus));
    }

    if (PvNode)
        bestValue = std::min(bestValue, maxValue);

    // If no good move is found and the previous position was ttPv, then the previous
    // opponent move is probably good and the new position is added to the search tree.
    if (bestValue <= alpha)
        ss->ttPv = ss->ttPv || ((ss-1)->ttPv && depth > 3);

    // Write gathered information in transposition table
    if (!excludedMove && !(rootNode && thisThread->pvIdx))
        tte->save(posKey, value_to_tt(bestValue, ss->ply), ss->ttPv,
                  bestValue >= beta ? BOUND_LOWER :
                  PvNode && bestMove ? BOUND_EXACT : BOUND_UPPER,
                  depth, bestMove, ss->staticEval);

    assert(bestValue > -VALUE_INFINITE && bestValue < VALUE_INFINITE);

    return bestValue;
  }


  // qsearch() is the quiescence search function, which is called by the main search
  // function with zero depth, or recursively with further decreasing depth per call.
  template <NodeType nodeType>
  Value qsearch(Position& pos, Stack* ss, Value alpha, Value beta, Depth depth) {

    static_assert(nodeType != Root);
    constexpr bool PvNode = nodeType == PV;

    assert(alpha >= -VALUE_INFINITE && alpha < beta && beta <= VALUE_INFINITE);
    assert(PvNode || (alpha == beta - 1));
    assert(depth <= 0);

    Move pv[MAX_PLY+1];
    StateInfo st;
    ASSERT_ALIGNED(&st, Eval::NNUE::CacheLineSize);

    TTEntry* tte;
    Key posKey;
    Move ttMove, move, bestMove;
    Depth ttDepth;
    Value bestValue, value, ttValue, futilityValue, futilityBase;
    bool pvHit, givesCheck, captureOrPromotion;
    int moveCount;

    if (PvNode)
    {
        (ss+1)->pv = pv;
        ss->pv[0] = MOVE_NONE;
    }

    Thread* thisThread = pos.this_thread();
    bestMove = MOVE_NONE;
    ss->inCheck = pos.checkers();
    moveCount = 0;

    // Check for an immediate draw or maximum ply reached
    if (   pos.is_draw(ss->ply)
        || ss->ply >= MAX_PLY)
        return (ss->ply >= MAX_PLY && !ss->inCheck) ? evaluate(pos) : VALUE_DRAW;

    assert(0 <= ss->ply && ss->ply < MAX_PLY);

    // Decide whether or not to include checks: this fixes also the type of
    // TT entry depth that we are going to use. Note that in qsearch we use
    // only two types of depth in TT: DEPTH_QS_CHECKS or DEPTH_QS_NO_CHECKS.
    ttDepth = ss->inCheck || depth >= DEPTH_QS_CHECKS ? DEPTH_QS_CHECKS
                                                  : DEPTH_QS_NO_CHECKS;
    // Transposition table lookup
    posKey = pos.key();
    tte = TT.probe(posKey, ss->ttHit);
    ttValue = ss->ttHit ? value_from_tt(tte->value(), ss->ply, pos.rule50_count()) : VALUE_NONE;
    ttMove = ss->ttHit ? tte->move() : MOVE_NONE;
    pvHit = ss->ttHit && tte->is_pv();

    if (  !PvNode
        && ss->ttHit
        && tte->depth() >= ttDepth
        && ttValue != VALUE_NONE // Only in case of TT access race
        && (ttValue >= beta ? (tte->bound() & BOUND_LOWER)
                            : (tte->bound() & BOUND_UPPER)))
        return ttValue;

    // Evaluate the position statically
    if (ss->inCheck)
    {
        ss->staticEval = VALUE_NONE;
        bestValue = futilityBase = -VALUE_INFINITE;
    }
    else
    {
        if (ss->ttHit)
        {
            // Never assume anything about values stored in TT
            if ((ss->staticEval = bestValue = tte->eval()) == VALUE_NONE)
                ss->staticEval = bestValue = evaluate(pos);

            // ttValue can be used as a better position evaluation (~7 Elo)
            if (    ttValue != VALUE_NONE
                && (tte->bound() & (ttValue > bestValue ? BOUND_LOWER : BOUND_UPPER)))
                bestValue = ttValue;
        }
        else
            // In case of null move search use previous static eval with a different sign
            ss->staticEval = bestValue =
            (ss-1)->currentMove != MOVE_NULL ? evaluate(pos)
                                             : -(ss-1)->staticEval;

        // Stand pat. Return immediately if static value is at least beta
        if (bestValue >= beta)
        {
            // Save gathered info in transposition table
            if (!ss->ttHit)
                tte->save(posKey, value_to_tt(bestValue, ss->ply), false, BOUND_LOWER,
                          DEPTH_NONE, MOVE_NONE, ss->staticEval);

            return bestValue;
        }

        if (PvNode && bestValue > alpha)
            alpha = bestValue;

        futilityBase = bestValue + 118;
    }

    const PieceToHistory* contHist[] = { (ss-1)->continuationHistory, (ss-2)->continuationHistory,
                                          nullptr                   , (ss-4)->continuationHistory,
                                          nullptr                   , (ss-6)->continuationHistory };

    // Initialize a MovePicker object for the current position, and prepare
    // to search the moves. Because the depth is <= 0 here, only captures,
    // queen promotions, and other checks (only if depth >= DEPTH_QS_CHECKS)
    // will be generated.
    Square prevSq = to_sq((ss-1)->currentMove);
    MovePicker mp(pos, ttMove, depth, &thisThread->mainHistory,
                                      &thisThread->captureHistory,
                                      contHist,
                                      prevSq);

    int quietCheckEvasions = 0;

    // Loop through the moves until no moves remain or a beta cutoff occurs
    while ((move = mp.next_move()) != MOVE_NONE)
    {
      assert(is_ok(move));

      // Check for legality
      if (!pos.legal(move))
          continue;

      givesCheck = pos.gives_check(move);
      captureOrPromotion = pos.capture_or_promotion(move);

      moveCount++;

      // Futility pruning and moveCount pruning (~5 Elo)
      if (    bestValue > VALUE_TB_LOSS_IN_MAX_PLY
          && !givesCheck
          &&  to_sq(move) != prevSq
          &&  futilityBase > -VALUE_KNOWN_WIN
          &&  type_of(move) != PROMOTION)
      {

          if (moveCount > 2)
              continue;

          futilityValue = futilityBase + PieceValue[EG][pos.piece_on(to_sq(move))];

          if (futilityValue <= alpha)
          {
              bestValue = std::max(bestValue, futilityValue);
              continue;
          }

          if (futilityBase <= alpha && !pos.see_ge(move, VALUE_ZERO + 1))
          {
              bestValue = std::max(bestValue, futilityBase);
              continue;
          }
      }

      // Do not search moves with negative SEE values (~5 Elo)
      if (    bestValue > VALUE_TB_LOSS_IN_MAX_PLY
          && !pos.see_ge(move))
          continue;

      // Speculative prefetch as early as possible
      prefetch(TT.first_entry(pos.key_after(move)));

      ss->currentMove = move;
      ss->continuationHistory = &thisThread->continuationHistory[ss->inCheck]
                                                                [captureOrPromotion]
                                                                [pos.moved_piece(move)]
                                                                [to_sq(move)];

      // Continuation history based pruning (~2 Elo)
      if (  !captureOrPromotion
          && bestValue > VALUE_TB_LOSS_IN_MAX_PLY
          && (*contHist[0])[pos.moved_piece(move)][to_sq(move)] < CounterMovePruneThreshold
          && (*contHist[1])[pos.moved_piece(move)][to_sq(move)] < CounterMovePruneThreshold)
          continue;

      // movecount pruning for quiet check evasions
      if (  bestValue > VALUE_TB_LOSS_IN_MAX_PLY
          && quietCheckEvasions > 1
          && !captureOrPromotion
          && ss->inCheck)
          continue;

      quietCheckEvasions += !captureOrPromotion && ss->inCheck;

      // Make and search the move
      pos.do_move(move, st, givesCheck);
      value = -qsearch<nodeType>(pos, ss+1, -beta, -alpha, depth - 1);
      pos.undo_move(move);

      assert(value > -VALUE_INFINITE && value < VALUE_INFINITE);

      // Check for a new best move
      if (value > bestValue)
      {
          bestValue = value;

          if (value > alpha)
          {
              bestMove = move;

              if (PvNode) // Update pv even in fail-high case
                  update_pv(ss->pv, move, (ss+1)->pv);

              if (PvNode && value < beta) // Update alpha here!
                  alpha = value;
              else
                  break; // Fail high
          }
       }
    }

    // All legal moves have been searched. A special case: if we're in check
    // and no legal moves were found, it is checkmate.
    if (ss->inCheck && bestValue == -VALUE_INFINITE)
    {
        assert(!MoveList<LEGAL>(pos).size());

        return mated_in(ss->ply); // Plies to mate from the root
    }

    // Save gathered info in transposition table
    tte->save(posKey, value_to_tt(bestValue, ss->ply), pvHit,
              bestValue >= beta ? BOUND_LOWER : BOUND_UPPER,
              ttDepth, bestMove, ss->staticEval);

    assert(bestValue > -VALUE_INFINITE && bestValue < VALUE_INFINITE);

    return bestValue;
  }


  // value_to_tt() adjusts a mate or TB score from "plies to mate from the root" to
  // "plies to mate from the current position". Standard scores are unchanged.
  // The function is called before storing a value in the transposition table.

  Value value_to_tt(Value v, int ply) {

    assert(v != VALUE_NONE);

    return  v >= VALUE_TB_WIN_IN_MAX_PLY  ? v + ply
          : v <= VALUE_TB_LOSS_IN_MAX_PLY ? v - ply : v;
  }


  // value_from_tt() is the inverse of value_to_tt(): it adjusts a mate or TB score
  // from the transposition table (which refers to the plies to mate/be mated from
  // current position) to "plies to mate/be mated (TB win/loss) from the root". However,
  // for mate scores, to avoid potentially false mate scores related to the 50 moves rule
  // and the graph history interaction, we return an optimal TB score instead.

  Value value_from_tt(Value v, int ply, int r50c) {

    if (v == VALUE_NONE)
        return VALUE_NONE;

    if (v >= VALUE_TB_WIN_IN_MAX_PLY)  // TB win or better
    {
        if (v >= VALUE_MATE_IN_MAX_PLY && VALUE_MATE - v > 99 - r50c)
            return VALUE_MATE_IN_MAX_PLY - 1; // do not return a potentially false mate score

        return v - ply;
    }

    if (v <= VALUE_TB_LOSS_IN_MAX_PLY) // TB loss or worse
    {
        if (v <= VALUE_MATED_IN_MAX_PLY && VALUE_MATE + v > 99 - r50c)
            return VALUE_MATED_IN_MAX_PLY + 1; // do not return a potentially false mate score

        return v + ply;
    }

    return v;
  }


  // update_pv() adds current move and appends child pv[]

  void update_pv(Move* pv, Move move, Move* childPv) {

    for (*pv++ = move; childPv && *childPv != MOVE_NONE; )
        *pv++ = *childPv++;
    *pv = MOVE_NONE;
  }


  // update_all_stats() updates stats at the end of search() when a bestMove is found

  void update_all_stats(const Position& pos, Stack* ss, Move bestMove, Value bestValue, Value beta, Square prevSq,
                        Move* quietsSearched, int quietCount, Move* capturesSearched, int captureCount, Depth depth) {

    int bonus1, bonus2;
    Color us = pos.side_to_move();
    Thread* thisThread = pos.this_thread();
    CapturePieceToHistory& captureHistory = thisThread->captureHistory;
    Piece moved_piece = pos.moved_piece(bestMove);
    PieceType captured = type_of(pos.piece_on(to_sq(bestMove)));

    bonus1 = stat_bonus(depth + 1);
    bonus2 = bestValue > beta + PawnValueMg ? bonus1               // larger bonus
                                            : stat_bonus(depth);   // smaller bonus

    if (!pos.capture_or_promotion(bestMove))
    {
        // Increase stats for the best move in case it was a quiet move
        update_quiet_stats(pos, ss, bestMove, bonus2);

        // Decrease stats for all non-best quiet moves
        for (int i = 0; i < quietCount; ++i)
        {
            thisThread->mainHistory[us][from_to(quietsSearched[i])] << -bonus2;
            update_continuation_histories(ss, pos.moved_piece(quietsSearched[i]), to_sq(quietsSearched[i]), -bonus2);
        }
    }
    else
        // Increase stats for the best move in case it was a capture move
        captureHistory[moved_piece][to_sq(bestMove)][captured] << bonus1;

    // Extra penalty for a quiet early move that was not a TT move or
    // main killer move in previous ply when it gets refuted.
    if (   ((ss-1)->moveCount == 1 + (ss-1)->ttHit || ((ss-1)->currentMove == (ss-1)->killers[0]))
        && !pos.captured_piece())
            update_continuation_histories(ss-1, pos.piece_on(prevSq), prevSq, -bonus1);

    // Decrease stats for all non-best capture moves
    for (int i = 0; i < captureCount; ++i)
    {
        moved_piece = pos.moved_piece(capturesSearched[i]);
        captured = type_of(pos.piece_on(to_sq(capturesSearched[i])));
        captureHistory[moved_piece][to_sq(capturesSearched[i])][captured] << -bonus1;
    }
  }


  // update_continuation_histories() updates histories of the move pairs formed
  // by moves at ply -1, -2, -4, and -6 with current move.

  void update_continuation_histories(Stack* ss, Piece pc, Square to, int bonus) {

    for (int i : {1, 2, 4, 6})
    {
        // Only update first 2 continuation histories if we are in check
        if (ss->inCheck && i > 2)
            break;
        if (is_ok((ss-i)->currentMove))
            (*(ss-i)->continuationHistory)[pc][to] << bonus;
    }
  }


  // update_quiet_stats() updates move sorting heuristics

  void update_quiet_stats(const Position& pos, Stack* ss, Move move, int bonus) {

    // Update killers
    if (ss->killers[0] != move)
    {
        ss->killers[1] = ss->killers[0];
        ss->killers[0] = move;
    }

    Color us = pos.side_to_move();
    Thread* thisThread = pos.this_thread();
    thisThread->mainHistory[us][from_to(move)] << bonus;
    update_continuation_histories(ss, pos.moved_piece(move), to_sq(move), bonus);

    // Update countermove history
    if (is_ok((ss-1)->currentMove))
    {
        Square prevSq = to_sq((ss-1)->currentMove);
        thisThread->counterMoves[pos.piece_on(prevSq)][prevSq] = move;
    }
  }

  // When playing with strength handicap, choose best move among a set of RootMoves
  // using a statistical rule dependent on 'level'. Idea by Heinz van Saanen.

  Move Skill::pick_best(size_t multiPV) {

    const RootMoves& rootMoves = Threads.main()->rootMoves;
    static PRNG rng(now()); // PRNG sequence should be non-deterministic

    // RootMoves are already sorted by score in descending order
    Value topScore = rootMoves[0].score;
    int delta = std::min(topScore - rootMoves[multiPV - 1].score, PawnValueMg);
    int maxScore = -VALUE_INFINITE;
    double weakness = 120 - 2 * level;

    // Choose best move. For each move score we add two terms, both dependent on
    // weakness. One is deterministic and bigger for weaker levels, and one is
    // random. Then we choose the move with the resulting highest score.
    for (size_t i = 0; i < multiPV; ++i)
    {
        // This is our magic formula
        int push = int((  weakness * int(topScore - rootMoves[i].score)
                        + delta * (rng.rand<unsigned>() % int(weakness))) / 128);

        if (rootMoves[i].score + push >= maxScore)
        {
            maxScore = rootMoves[i].score + push;
            best = rootMoves[i].pv[0];
        }
    }

    return best;
  }

} // namespace


/// MainThread::check_time() is used to print debug info and, more importantly,
/// to detect when we are out of available time and thus stop the search.

void MainThread::check_time() {

  if (--callsCnt > 0)
      return;

  // When using nodes, ensure checking rate is not lower than 0.1% of nodes
  callsCnt = Limits.nodes ? std::min(1024, int(Limits.nodes / 1024)) : 1024;

  static TimePoint lastInfoTime = now();

  TimePoint elapsed = Time.elapsed();
  TimePoint tick = Limits.startTime + elapsed;

  if (tick - lastInfoTime >= 1000)
  {
      lastInfoTime = tick;
      dbg_print();
  }

  // We should not stop pondering until told so by the GUI
  if (ponder)
      return;

  if (   (Limits.use_time_management() && (elapsed > Time.maximum() - 10 || stopOnPonderhit))
      || (Limits.movetime && elapsed >= Limits.movetime)
      || (Limits.nodes && Threads.nodes_searched() >= (uint64_t)Limits.nodes))
      Threads.stop = true;
}


/// UCI::pv() formats PV information according to the UCI protocol. UCI requires
/// that all (if any) unsearched PV lines are sent using a previous search score.

string UCI::pv(const Position& pos, Depth depth, Value alpha, Value beta) {

  std::stringstream ss;
  TimePoint elapsed = Time.elapsed() + 1;
  const RootMoves& rootMoves = pos.this_thread()->rootMoves;
  size_t pvIdx = pos.this_thread()->pvIdx;
  size_t multiPV = std::min((size_t)Options["MultiPV"], rootMoves.size());
  uint64_t nodesSearched = Threads.nodes_searched();
  uint64_t tbHits = Threads.tb_hits() + (TB::RootInTB ? rootMoves.size() : 0);

  for (size_t i = 0; i < multiPV; ++i)
  {
      bool updated = rootMoves[i].score != -VALUE_INFINITE;

      if (depth == 1 && !updated && i > 0)
          continue;

      Depth d = updated ? depth : std::max(1, depth - 1);
      Value v = updated ? rootMoves[i].score : rootMoves[i].previousScore;

      if (v == -VALUE_INFINITE)
          v = VALUE_ZERO;

      bool tb = TB::RootInTB && abs(v) < VALUE_MATE_IN_MAX_PLY;
      v = tb ? rootMoves[i].tbScore : v;

      if (ss.rdbuf()->in_avail()) // Not at first line
          ss << "\n";

      ss << "info"
         << " depth "    << d
         << " seldepth " << rootMoves[i].selDepth
         << " multipv "  << i + 1
         << " score "    << UCI::value(v);

      if (Options["UCI_ShowWDL"])
          ss << UCI::wdl(v, pos.game_ply());

      if (!tb && i == pvIdx)
          ss << (v >= beta ? " lowerbound" : v <= alpha ? " upperbound" : "");

      ss << " nodes "    << nodesSearched
         << " nps "      << nodesSearched * 1000 / elapsed;

      if (elapsed > 1000) // Earlier makes little sense
          ss << " hashfull " << TT.hashfull();

      ss << " tbhits "   << tbHits
         << " time "     << elapsed
         << " pv";

      for (Move m : rootMoves[i].pv)
          ss << " " << UCI::move(m, pos.is_chess960());
  }

  return ss.str();
}


/// RootMove::extract_ponder_from_tt() is called in case we have no ponder move
/// before exiting the search, for instance, in case we stop the search during a
/// fail high at root. We try hard to have a ponder move to return to the GUI,
/// otherwise in case of 'ponder on' we have nothing to think on.

bool RootMove::extract_ponder_from_tt(Position& pos) {

    StateInfo st;
    ASSERT_ALIGNED(&st, Eval::NNUE::CacheLineSize);

    bool ttHit;

    assert(pv.size() == 1);

    if (pv[0] == MOVE_NONE)
        return false;

    pos.do_move(pv[0], st);
    TTEntry* tte = TT.probe(pos.key(), ttHit);

    if (ttHit)
    {
        Move m = tte->move(); // Local copy to be SMP safe
        if (MoveList<LEGAL>(pos).contains(m))
            pv.push_back(m);
    }

    pos.undo_move(pv[0]);
    return pv.size() > 1;
}

void Tablebases::rank_root_moves(Position& pos, Search::RootMoves& rootMoves) {

    RootInTB = false;
    UseRule50 = bool(Options["Syzygy50MoveRule"]);
    ProbeDepth = int(Options["SyzygyProbeDepth"]);
    Cardinality = int(Options["SyzygyProbeLimit"]);
    bool dtz_available = true;

    // Tables with fewer pieces than SyzygyProbeLimit are searched with
    // ProbeDepth == DEPTH_ZERO
    if (Cardinality > MaxCardinality)
    {
        Cardinality = MaxCardinality;
        ProbeDepth = 0;
    }

    if (Cardinality >= popcount(pos.pieces()) && !pos.can_castle(ANY_CASTLING))
    {
        // Rank moves using DTZ tables
        RootInTB = root_probe(pos, rootMoves);

        if (!RootInTB)
        {
            // DTZ tables are missing; try to rank moves using WDL tables
            dtz_available = false;
            RootInTB = root_probe_wdl(pos, rootMoves);
        }
    }

    if (RootInTB)
    {
        // Sort moves according to TB rank
        std::stable_sort(rootMoves.begin(), rootMoves.end(),
                  [](const RootMove &a, const RootMove &b) { return a.tbRank > b.tbRank; } );

        // Probe during search only if DTZ is not available and we are winning
        if (dtz_available || rootMoves[0].tbScore <= VALUE_DRAW)
            Cardinality = 0;
    }
    else
    {
        // Clean up if root_probe() and root_probe_wdl() have failed
        for (auto& m : rootMoves)
            m.tbRank = 0;
    }
}

} // namespace Stockfish<|MERGE_RESOLUTION|>--- conflicted
+++ resolved
@@ -554,11 +554,7 @@
     Depth extension, newDepth;
     Value bestValue, value, ttValue, eval, maxValue, probCutBeta;
     bool givesCheck, improving, didLMR, priorCapture;
-<<<<<<< HEAD
-    bool captureOrPromotion, doFullDepthSearch, moveCountPruning, ttCapture, ttCaptureOrPromotion;
-=======
-    bool capture, captureOrPromotion, doFullDepthSearch, moveCountPruning, ttCapture;
->>>>>>> eae144a5
+    bool capture, captureOrPromotion, doFullDepthSearch, moveCountPruning, ttCapture, ttCaptureOrPromotion;
     Piece movedPiece;
     int moveCount, captureCount, quietCount, bestMoveCount, improvement, complexity;
 
